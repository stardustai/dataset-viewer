lockfileVersion: '9.0'

settings:
  autoInstallPeers: true
  excludeLinksFromLockfile: false

importers:

  .:
    dependencies:
      '@dataset-viewer/sdk':
        specifier: workspace:*
        version: link:packages/sdk
      '@tailwindcss/typography':
        specifier: ^0.5.16
        version: 0.5.16(tailwindcss@3.4.17)
      '@tanstack/react-table':
        specifier: ^8.21.3
        version: 8.21.3(react-dom@18.3.1(react@18.3.1))(react@18.3.1)
      '@tanstack/react-virtual':
        specifier: ^3.13.12
        version: 3.13.12(react-dom@18.3.1(react@18.3.1))(react@18.3.1)
      '@tauri-apps/api':
        specifier: ^2
        version: 2.7.0
      '@tauri-apps/plugin-opener':
        specifier: ^2
        version: 2.4.0
      '@tauri-apps/plugin-os':
        specifier: ^2.3.0
        version: 2.3.0
      '@tauri-apps/plugin-process':
        specifier: ^2.3.0
        version: 2.3.0
      '@types/dat.gui':
        specifier: ^0.7.13
        version: 0.7.13
      '@types/three':
        specifier: ^0.179.0
        version: 0.179.0
      dat.gui:
        specifier: ^0.7.9
        version: 0.7.9
      dav1d.js:
        specifier: ^0.1.1
        version: 0.1.1
      dompurify:
        specifier: ^3.2.6
        version: 3.2.6
      hyparquet:
        specifier: ^1.17.1
        version: 1.17.1
      i18next:
        specifier: ^25.3.2
        version: 25.3.2(typescript@5.6.3)
      lucide-react:
        specifier: ^0.525.0
        version: 0.525.0(react@18.3.1)
      mammoth:
        specifier: ^1.10.0
        version: 1.10.0
      micromark:
        specifier: ^4.0.2
        version: 4.0.2
      micromark-extension-gfm:
        specifier: ^3.0.0
        version: 3.0.0
      mp4box:
        specifier: ^1.4.4
        version: 1.4.4
      papaparse:
        specifier: ^5.5.3
        version: 5.5.3
      pptxtojson:
        specifier: ^1.5.2
        version: 1.5.2
      react:
        specifier: ^18.3.1
        version: 18.3.1
      react-dom:
        specifier: ^18.3.1
        version: 18.3.1(react@18.3.1)
      react-i18next:
        specifier: ^15.6.0
        version: 15.6.0(i18next@25.3.2(typescript@5.6.3))(react-dom@18.3.1(react@18.3.1))(react@18.3.1)(typescript@5.6.3)
      semver:
        specifier: ^7.7.2
        version: 7.7.2
      shiki:
        specifier: ^3.9.2
        version: 3.9.2
      three:
        specifier: ^0.179.1
        version: 0.179.1
      three-stdlib:
        specifier: ^2.36.0
        version: 2.36.0(three@0.179.1)
      xlsx:
        specifier: ^0.18.5
        version: 0.18.5
    devDependencies:
      '@biomejs/biome':
        specifier: ^2.2.2
        version: 2.2.2
      '@tauri-apps/cli':
        specifier: ^2
        version: 2.6.2
      '@types/node':
        specifier: ^24.0.15
        version: 24.0.15
      '@types/papaparse':
        specifier: ^5.3.16
        version: 5.3.16
      '@types/react':
        specifier: ^18.3.1
        version: 18.3.23
      '@types/react-dom':
        specifier: ^18.3.1
        version: 18.3.7(@types/react@18.3.23)
      '@types/semver':
        specifier: ^7.7.0
        version: 7.7.0
      '@vitejs/plugin-react':
        specifier: ^4.3.4
<<<<<<< HEAD
        version: 4.7.0(vite@6.3.5(@types/node@24.0.15)(jiti@1.21.7)(terser@5.44.0)(yaml@2.8.1))
=======
        version: 4.7.0(vite@6.3.6(@types/node@24.0.15)(jiti@1.21.7)(yaml@2.8.1))
>>>>>>> 2afe30c7
      autoprefixer:
        specifier: ^10.4.21
        version: 10.4.21(postcss@8.5.6)
      husky:
        specifier: ^9.1.7
        version: 9.1.7
      lint-staged:
        specifier: ^16.1.5
        version: 16.1.5
      postcss:
        specifier: ^8.5.6
        version: 8.5.6
      tailwindcss:
        specifier: ^3.4.15
        version: 3.4.17
      typescript:
        specifier: ~5.6.2
        version: 5.6.3
      vite:
<<<<<<< HEAD
        specifier: ^6.0.3
        version: 6.3.5(@types/node@24.0.15)(jiti@1.21.7)(terser@5.44.0)(yaml@2.8.1)

  packages/cad-plugin:
    dependencies:
      '@dataset-viewer/sdk':
        specifier: workspace:*
        version: link:../sdk
      '@mlightcad/cad-simple-viewer':
        specifier: 1.0.16
        version: 1.0.16(@mlightcad/data-model@1.2.5)(@mlightcad/libredwg-web@0.2.1)(lodash-es@4.17.21)(three@0.179.1)
      '@mlightcad/data-model':
        specifier: 1.2.5
        version: 1.2.5
      '@mlightcad/libredwg-converter':
        specifier: ^3.0.2
        version: 3.0.7(@mlightcad/data-model@1.2.5)(@mlightcad/libredwg-web@0.2.1)
      '@mlightcad/libredwg-web':
        specifier: ^0.2.1
        version: 0.2.1
      lucide-react:
        specifier: ^0.525.0
        version: 0.525.0(react@18.3.1)
      react:
        specifier: ^18.3.1
        version: 18.3.1
      react-dom:
        specifier: ^18.3.1
        version: 18.3.1(react@18.3.1)
      three:
        specifier: ^0.179.1
        version: 0.179.1
    devDependencies:
      '@types/node':
        specifier: ^20.4.5
        version: 20.19.14
      '@types/react':
        specifier: ^18.2.15
        version: 18.3.23
      terser:
        specifier: ^5.43.1
        version: 5.44.0
      typescript:
        specifier: ^5.1.6
        version: 5.6.3
      vite:
        specifier: ^4.4.0
        version: 4.5.14(@types/node@20.19.14)(terser@5.44.0)
      vite-plugin-dts:
        specifier: ^3.3.1
        version: 3.9.1(@types/node@20.19.14)(rollup@4.45.1)(typescript@5.6.3)(vite@4.5.14(@types/node@20.19.14)(terser@5.44.0))

  packages/sdk:
    dependencies:
      react:
        specifier: '>=16.8.0'
        version: 18.3.1
      react-dom:
        specifier: '>=16.8.0'
        version: 18.3.1(react@18.3.1)
    devDependencies:
      '@types/node':
        specifier: ^20.4.5
        version: 20.19.14
      '@types/react':
        specifier: ^18.2.15
        version: 18.3.23
      typescript:
        specifier: ^5.1.6
        version: 5.6.3
      vite:
        specifier: ^4.4.0
        version: 4.5.14(@types/node@20.19.14)(terser@5.44.0)
      vite-plugin-dts:
        specifier: ^3.3.1
        version: 3.9.1(@types/node@20.19.14)(rollup@4.45.1)(typescript@5.6.3)(vite@4.5.14(@types/node@20.19.14)(terser@5.44.0))
=======
        specifier: ^6.3.6
        version: 6.3.6(@types/node@24.0.15)(jiti@1.21.7)(yaml@2.8.1)
>>>>>>> 2afe30c7

packages:

  '@alloc/quick-lru@5.2.0':
    resolution: {integrity: sha512-UrcABB+4bUrFABwbluTIBErXwvbsU/V7TZWfmbgJfbkwiBuziS9gxdODUyuiecfdGQ85jglMW6juS3+z5TsKLw==}
    engines: {node: '>=10'}

  '@ampproject/remapping@2.3.0':
    resolution: {integrity: sha512-30iZtAPgz+LTIYoeivqYo853f02jBYSd5uGnGpkFV0M3xOt9aN73erkgYAmZU43x4VfqcnLxW9Kpg3R5LC4YYw==}
    engines: {node: '>=6.0.0'}

  '@babel/code-frame@7.27.1':
    resolution: {integrity: sha512-cjQ7ZlQ0Mv3b47hABuTevyTuYN4i+loJKGeV9flcCgIK37cCXRh+L1bd3iBHlynerhQ7BhCkn2BPbQUL+rGqFg==}
    engines: {node: '>=6.9.0'}

  '@babel/compat-data@7.28.0':
    resolution: {integrity: sha512-60X7qkglvrap8mn1lh2ebxXdZYtUcpd7gsmy9kLaBJ4i/WdY8PqTSdxyA8qraikqKQK5C1KRBKXqznrVapyNaw==}
    engines: {node: '>=6.9.0'}

  '@babel/core@7.28.0':
    resolution: {integrity: sha512-UlLAnTPrFdNGoFtbSXwcGFQBtQZJCNjaN6hQNP3UPvuNXT1i82N26KL3dZeIpNalWywr9IuQuncaAfUaS1g6sQ==}
    engines: {node: '>=6.9.0'}

  '@babel/generator@7.28.0':
    resolution: {integrity: sha512-lJjzvrbEeWrhB4P3QBsH7tey117PjLZnDbLiQEKjQ/fNJTjuq4HSqgFA+UNSwZT8D7dxxbnuSBMsa1lrWzKlQg==}
    engines: {node: '>=6.9.0'}

  '@babel/helper-compilation-targets@7.27.2':
    resolution: {integrity: sha512-2+1thGUUWWjLTYTHZWK1n8Yga0ijBz1XAhUXcKy81rd5g6yh7hGqMp45v7cadSbEHc9G3OTv45SyneRN3ps4DQ==}
    engines: {node: '>=6.9.0'}

  '@babel/helper-globals@7.28.0':
    resolution: {integrity: sha512-+W6cISkXFa1jXsDEdYA8HeevQT/FULhxzR99pxphltZcVaugps53THCeiWA8SguxxpSp3gKPiuYfSWopkLQ4hw==}
    engines: {node: '>=6.9.0'}

  '@babel/helper-module-imports@7.27.1':
    resolution: {integrity: sha512-0gSFWUPNXNopqtIPQvlD5WgXYI5GY2kP2cCvoT8kczjbfcfuIljTbcWrulD1CIPIX2gt1wghbDy08yE1p+/r3w==}
    engines: {node: '>=6.9.0'}

  '@babel/helper-module-transforms@7.27.3':
    resolution: {integrity: sha512-dSOvYwvyLsWBeIRyOeHXp5vPj5l1I011r52FM1+r1jCERv+aFXYk4whgQccYEGYxK2H3ZAIA8nuPkQ0HaUo3qg==}
    engines: {node: '>=6.9.0'}
    peerDependencies:
      '@babel/core': ^7.0.0

  '@babel/helper-plugin-utils@7.27.1':
    resolution: {integrity: sha512-1gn1Up5YXka3YYAHGKpbideQ5Yjf1tDa9qYcgysz+cNCXukyLl6DjPXhD3VRwSb8c0J9tA4b2+rHEZtc6R0tlw==}
    engines: {node: '>=6.9.0'}

  '@babel/helper-string-parser@7.27.1':
    resolution: {integrity: sha512-qMlSxKbpRlAridDExk92nSobyDdpPijUq2DW6oDnUqd0iOGxmQjyqhMIihI9+zv4LPyZdRje2cavWPbCbWm3eA==}
    engines: {node: '>=6.9.0'}

  '@babel/helper-validator-identifier@7.27.1':
    resolution: {integrity: sha512-D2hP9eA+Sqx1kBZgzxZh0y1trbuU+JoDkiEwqhQ36nodYqJwyEIhPSdMNd7lOm/4io72luTPWH20Yda0xOuUow==}
    engines: {node: '>=6.9.0'}

  '@babel/helper-validator-option@7.27.1':
    resolution: {integrity: sha512-YvjJow9FxbhFFKDSuFnVCe2WxXk1zWc22fFePVNEaWJEu8IrZVlda6N0uHwzZrUM1il7NC9Mlp4MaJYbYd9JSg==}
    engines: {node: '>=6.9.0'}

  '@babel/helpers@7.27.6':
    resolution: {integrity: sha512-muE8Tt8M22638HU31A3CgfSUciwz1fhATfoVai05aPXGor//CdWDCbnlY1yvBPo07njuVOCNGCSp/GTt12lIug==}
    engines: {node: '>=6.9.0'}

  '@babel/parser@7.28.0':
    resolution: {integrity: sha512-jVZGvOxOuNSsuQuLRTh13nU0AogFlw32w/MT+LV6D3sP5WdbW61E77RnkbaO2dUvmPAYrBDJXGn5gGS6tH4j8g==}
    engines: {node: '>=6.0.0'}
    hasBin: true

  '@babel/parser@7.28.4':
    resolution: {integrity: sha512-yZbBqeM6TkpP9du/I2pUZnJsRMGGvOuIrhjzC1AwHwW+6he4mni6Bp/m8ijn0iOuZuPI2BfkCoSRunpyjnrQKg==}
    engines: {node: '>=6.0.0'}
    hasBin: true

  '@babel/plugin-transform-react-jsx-self@7.27.1':
    resolution: {integrity: sha512-6UzkCs+ejGdZ5mFFC/OCUrv028ab2fp1znZmCZjAOBKiBK2jXD1O+BPSfX8X2qjJ75fZBMSnQn3Rq2mrBJK2mw==}
    engines: {node: '>=6.9.0'}
    peerDependencies:
      '@babel/core': ^7.0.0-0

  '@babel/plugin-transform-react-jsx-source@7.27.1':
    resolution: {integrity: sha512-zbwoTsBruTeKB9hSq73ha66iFeJHuaFkUbwvqElnygoNbj/jHRsSeokowZFN3CZ64IvEqcmmkVe89OPXc7ldAw==}
    engines: {node: '>=6.9.0'}
    peerDependencies:
      '@babel/core': ^7.0.0-0

  '@babel/runtime@7.27.6':
    resolution: {integrity: sha512-vbavdySgbTTrmFE+EsiqUTzlOr5bzlnJtUv9PynGCAKvfQqjIXbvFdumPM/GxMDfyuGMJaJAU6TO4zc1Jf1i8Q==}
    engines: {node: '>=6.9.0'}

  '@babel/template@7.27.2':
    resolution: {integrity: sha512-LPDZ85aEJyYSd18/DkjNh4/y1ntkE5KwUHWTiqgRxruuZL2F1yuHligVHLvcHY2vMHXttKFpJn6LwfI7cw7ODw==}
    engines: {node: '>=6.9.0'}

  '@babel/traverse@7.28.0':
    resolution: {integrity: sha512-mGe7UK5wWyh0bKRfupsUchrQGqvDbZDbKJw+kcRGSmdHVYrv+ltd0pnpDTVpiTqnaBru9iEvA8pz8W46v0Amwg==}
    engines: {node: '>=6.9.0'}

  '@babel/types@7.28.1':
    resolution: {integrity: sha512-x0LvFTekgSX+83TI28Y9wYPUfzrnl2aT5+5QLnO6v7mSJYtEEevuDRN0F0uSHRk1G1IWZC43o00Y0xDDrpBGPQ==}
    engines: {node: '>=6.9.0'}

  '@babel/types@7.28.4':
    resolution: {integrity: sha512-bkFqkLhh3pMBUQQkpVgWDWq/lqzc2678eUyDlTBhRqhCHFguYYGM0Efga7tYk4TogG/3x0EEl66/OQ+WGbWB/Q==}
    engines: {node: '>=6.9.0'}

  '@biomejs/biome@2.2.2':
    resolution: {integrity: sha512-j1omAiQWCkhuLgwpMKisNKnsM6W8Xtt1l0WZmqY/dFj8QPNkIoTvk4tSsi40FaAAkBE1PU0AFG2RWFBWenAn+w==}
    engines: {node: '>=14.21.3'}
    hasBin: true

  '@biomejs/cli-darwin-arm64@2.2.2':
    resolution: {integrity: sha512-6ePfbCeCPryWu0CXlzsWNZgVz/kBEvHiPyNpmViSt6A2eoDf4kXs3YnwQPzGjy8oBgQulrHcLnJL0nkCh80mlQ==}
    engines: {node: '>=14.21.3'}
    cpu: [arm64]
    os: [darwin]

  '@biomejs/cli-darwin-x64@2.2.2':
    resolution: {integrity: sha512-Tn4JmVO+rXsbRslml7FvKaNrlgUeJot++FkvYIhl1OkslVCofAtS35MPlBMhXgKWF9RNr9cwHanrPTUUXcYGag==}
    engines: {node: '>=14.21.3'}
    cpu: [x64]
    os: [darwin]

  '@biomejs/cli-linux-arm64-musl@2.2.2':
    resolution: {integrity: sha512-/MhYg+Bd6renn6i1ylGFL5snYUn/Ct7zoGVKhxnro3bwekiZYE8Kl39BSb0MeuqM+72sThkQv4TnNubU9njQRw==}
    engines: {node: '>=14.21.3'}
    cpu: [arm64]
    os: [linux]

  '@biomejs/cli-linux-arm64@2.2.2':
    resolution: {integrity: sha512-JfrK3gdmWWTh2J5tq/rcWCOsImVyzUnOS2fkjhiYKCQ+v8PqM+du5cfB7G1kXas+7KQeKSWALv18iQqdtIMvzw==}
    engines: {node: '>=14.21.3'}
    cpu: [arm64]
    os: [linux]

  '@biomejs/cli-linux-x64-musl@2.2.2':
    resolution: {integrity: sha512-ZCLXcZvjZKSiRY/cFANKg+z6Fhsf9MHOzj+NrDQcM+LbqYRT97LyCLWy2AS+W2vP+i89RyRM+kbGpUzbRTYWig==}
    engines: {node: '>=14.21.3'}
    cpu: [x64]
    os: [linux]

  '@biomejs/cli-linux-x64@2.2.2':
    resolution: {integrity: sha512-Ogb+77edO5LEP/xbNicACOWVLt8mgC+E1wmpUakr+O4nKwLt9vXe74YNuT3T1dUBxC/SnrVmlzZFC7kQJEfquQ==}
    engines: {node: '>=14.21.3'}
    cpu: [x64]
    os: [linux]

  '@biomejs/cli-win32-arm64@2.2.2':
    resolution: {integrity: sha512-wBe2wItayw1zvtXysmHJQoQqXlTzHSpQRyPpJKiNIR21HzH/CrZRDFic1C1jDdp+zAPtqhNExa0owKMbNwW9cQ==}
    engines: {node: '>=14.21.3'}
    cpu: [arm64]
    os: [win32]

  '@biomejs/cli-win32-x64@2.2.2':
    resolution: {integrity: sha512-DAuHhHekGfiGb6lCcsT4UyxQmVwQiBCBUMwVra/dcOSs9q8OhfaZgey51MlekT3p8UwRqtXQfFuEJBhJNdLZwg==}
    engines: {node: '>=14.21.3'}
    cpu: [x64]
    os: [win32]

  '@dimforge/rapier3d-compat@0.12.0':
    resolution: {integrity: sha512-uekIGetywIgopfD97oDL5PfeezkFpNhwlzlaEYNOA0N6ghdsOvh/HYjSMek5Q2O1PYvRSDFcqFVJl4r4ZBwOow==}

  '@esbuild/aix-ppc64@0.25.9':
    resolution: {integrity: sha512-OaGtL73Jck6pBKjNIe24BnFE6agGl+6KxDtTfHhy1HmhthfKouEcOhqpSL64K4/0WCtbKFLOdzD/44cJ4k9opA==}
    engines: {node: '>=18'}
    cpu: [ppc64]
    os: [aix]

<<<<<<< HEAD
  '@esbuild/android-arm64@0.18.20':
    resolution: {integrity: sha512-Nz4rJcchGDtENV0eMKUNa6L12zz2zBDXuhj/Vjh18zGqB44Bi7MBMSXjgunJgjRhCmKOjnPuZp4Mb6OKqtMHLQ==}
    engines: {node: '>=12'}
    cpu: [arm64]
    os: [android]

  '@esbuild/android-arm64@0.25.8':
    resolution: {integrity: sha512-OD3p7LYzWpLhZEyATcTSJ67qB5D+20vbtr6vHlHWSQYhKtzUYrETuWThmzFpZtFsBIxRvhO07+UgVA9m0i/O1w==}
=======
  '@esbuild/android-arm64@0.25.9':
    resolution: {integrity: sha512-IDrddSmpSv51ftWslJMvl3Q2ZT98fUSL2/rlUXuVqRXHCs5EUF1/f+jbjF5+NG9UffUDMCiTyh8iec7u8RlTLg==}
>>>>>>> 2afe30c7
    engines: {node: '>=18'}
    cpu: [arm64]
    os: [android]

<<<<<<< HEAD
  '@esbuild/android-arm@0.18.20':
    resolution: {integrity: sha512-fyi7TDI/ijKKNZTUJAQqiG5T7YjJXgnzkURqmGj13C6dCqckZBLdl4h7bkhHt/t0WP+zO9/zwroDvANaOqO5Sw==}
    engines: {node: '>=12'}
    cpu: [arm]
    os: [android]

  '@esbuild/android-arm@0.25.8':
    resolution: {integrity: sha512-RONsAvGCz5oWyePVnLdZY/HHwA++nxYWIX1atInlaW6SEkwq6XkP3+cb825EUcRs5Vss/lGh/2YxAb5xqc07Uw==}
=======
  '@esbuild/android-arm@0.25.9':
    resolution: {integrity: sha512-5WNI1DaMtxQ7t7B6xa572XMXpHAaI/9Hnhk8lcxF4zVN4xstUgTlvuGDorBguKEnZO70qwEcLpfifMLoxiPqHQ==}
>>>>>>> 2afe30c7
    engines: {node: '>=18'}
    cpu: [arm]
    os: [android]

<<<<<<< HEAD
  '@esbuild/android-x64@0.18.20':
    resolution: {integrity: sha512-8GDdlePJA8D6zlZYJV/jnrRAi6rOiNaCC/JclcXpB+KIuvfBN4owLtgzY2bsxnx666XjJx2kDPUmnTtR8qKQUg==}
    engines: {node: '>=12'}
    cpu: [x64]
    os: [android]

  '@esbuild/android-x64@0.25.8':
    resolution: {integrity: sha512-yJAVPklM5+4+9dTeKwHOaA+LQkmrKFX96BM0A/2zQrbS6ENCmxc4OVoBs5dPkCCak2roAD+jKCdnmOqKszPkjA==}
=======
  '@esbuild/android-x64@0.25.9':
    resolution: {integrity: sha512-I853iMZ1hWZdNllhVZKm34f4wErd4lMyeV7BLzEExGEIZYsOzqDWDf+y082izYUE8gtJnYHdeDpN/6tUdwvfiw==}
>>>>>>> 2afe30c7
    engines: {node: '>=18'}
    cpu: [x64]
    os: [android]

<<<<<<< HEAD
  '@esbuild/darwin-arm64@0.18.20':
    resolution: {integrity: sha512-bxRHW5kHU38zS2lPTPOyuyTm+S+eobPUnTNkdJEfAddYgEcll4xkT8DB9d2008DtTbl7uJag2HuE5NZAZgnNEA==}
    engines: {node: '>=12'}
    cpu: [arm64]
    os: [darwin]

  '@esbuild/darwin-arm64@0.25.8':
    resolution: {integrity: sha512-Jw0mxgIaYX6R8ODrdkLLPwBqHTtYHJSmzzd+QeytSugzQ0Vg4c5rDky5VgkoowbZQahCbsv1rT1KW72MPIkevw==}
=======
  '@esbuild/darwin-arm64@0.25.9':
    resolution: {integrity: sha512-XIpIDMAjOELi/9PB30vEbVMs3GV1v2zkkPnuyRRURbhqjyzIINwj+nbQATh4H9GxUgH1kFsEyQMxwiLFKUS6Rg==}
>>>>>>> 2afe30c7
    engines: {node: '>=18'}
    cpu: [arm64]
    os: [darwin]

<<<<<<< HEAD
  '@esbuild/darwin-x64@0.18.20':
    resolution: {integrity: sha512-pc5gxlMDxzm513qPGbCbDukOdsGtKhfxD1zJKXjCCcU7ju50O7MeAZ8c4krSJcOIJGFR+qx21yMMVYwiQvyTyQ==}
    engines: {node: '>=12'}
    cpu: [x64]
    os: [darwin]

  '@esbuild/darwin-x64@0.25.8':
    resolution: {integrity: sha512-Vh2gLxxHnuoQ+GjPNvDSDRpoBCUzY4Pu0kBqMBDlK4fuWbKgGtmDIeEC081xi26PPjn+1tct+Bh8FjyLlw1Zlg==}
=======
  '@esbuild/darwin-x64@0.25.9':
    resolution: {integrity: sha512-jhHfBzjYTA1IQu8VyrjCX4ApJDnH+ez+IYVEoJHeqJm9VhG9Dh2BYaJritkYK3vMaXrf7Ogr/0MQ8/MeIefsPQ==}
>>>>>>> 2afe30c7
    engines: {node: '>=18'}
    cpu: [x64]
    os: [darwin]

<<<<<<< HEAD
  '@esbuild/freebsd-arm64@0.18.20':
    resolution: {integrity: sha512-yqDQHy4QHevpMAaxhhIwYPMv1NECwOvIpGCZkECn8w2WFHXjEwrBn3CeNIYsibZ/iZEUemj++M26W3cNR5h+Tw==}
    engines: {node: '>=12'}
    cpu: [arm64]
    os: [freebsd]

  '@esbuild/freebsd-arm64@0.25.8':
    resolution: {integrity: sha512-YPJ7hDQ9DnNe5vxOm6jaie9QsTwcKedPvizTVlqWG9GBSq+BuyWEDazlGaDTC5NGU4QJd666V0yqCBL2oWKPfA==}
=======
  '@esbuild/freebsd-arm64@0.25.9':
    resolution: {integrity: sha512-z93DmbnY6fX9+KdD4Ue/H6sYs+bhFQJNCPZsi4XWJoYblUqT06MQUdBCpcSfuiN72AbqeBFu5LVQTjfXDE2A6Q==}
>>>>>>> 2afe30c7
    engines: {node: '>=18'}
    cpu: [arm64]
    os: [freebsd]

<<<<<<< HEAD
  '@esbuild/freebsd-x64@0.18.20':
    resolution: {integrity: sha512-tgWRPPuQsd3RmBZwarGVHZQvtzfEBOreNuxEMKFcd5DaDn2PbBxfwLcj4+aenoh7ctXcbXmOQIn8HI6mCSw5MQ==}
    engines: {node: '>=12'}
    cpu: [x64]
    os: [freebsd]

  '@esbuild/freebsd-x64@0.25.8':
    resolution: {integrity: sha512-MmaEXxQRdXNFsRN/KcIimLnSJrk2r5H8v+WVafRWz5xdSVmWLoITZQXcgehI2ZE6gioE6HirAEToM/RvFBeuhw==}
=======
  '@esbuild/freebsd-x64@0.25.9':
    resolution: {integrity: sha512-mrKX6H/vOyo5v71YfXWJxLVxgy1kyt1MQaD8wZJgJfG4gq4DpQGpgTB74e5yBeQdyMTbgxp0YtNj7NuHN0PoZg==}
>>>>>>> 2afe30c7
    engines: {node: '>=18'}
    cpu: [x64]
    os: [freebsd]

<<<<<<< HEAD
  '@esbuild/linux-arm64@0.18.20':
    resolution: {integrity: sha512-2YbscF+UL7SQAVIpnWvYwM+3LskyDmPhe31pE7/aoTMFKKzIc9lLbyGUpmmb8a8AixOL61sQ/mFh3jEjHYFvdA==}
    engines: {node: '>=12'}
    cpu: [arm64]
    os: [linux]

  '@esbuild/linux-arm64@0.25.8':
    resolution: {integrity: sha512-WIgg00ARWv/uYLU7lsuDK00d/hHSfES5BzdWAdAig1ioV5kaFNrtK8EqGcUBJhYqotlUByUKz5Qo6u8tt7iD/w==}
=======
  '@esbuild/linux-arm64@0.25.9':
    resolution: {integrity: sha512-BlB7bIcLT3G26urh5Dmse7fiLmLXnRlopw4s8DalgZ8ef79Jj4aUcYbk90g8iCa2467HX8SAIidbL7gsqXHdRw==}
>>>>>>> 2afe30c7
    engines: {node: '>=18'}
    cpu: [arm64]
    os: [linux]

<<<<<<< HEAD
  '@esbuild/linux-arm@0.18.20':
    resolution: {integrity: sha512-/5bHkMWnq1EgKr1V+Ybz3s1hWXok7mDFUMQ4cG10AfW3wL02PSZi5kFpYKrptDsgb2WAJIvRcDm+qIvXf/apvg==}
    engines: {node: '>=12'}
    cpu: [arm]
    os: [linux]

  '@esbuild/linux-arm@0.25.8':
    resolution: {integrity: sha512-FuzEP9BixzZohl1kLf76KEVOsxtIBFwCaLupVuk4eFVnOZfU+Wsn+x5Ryam7nILV2pkq2TqQM9EZPsOBuMC+kg==}
=======
  '@esbuild/linux-arm@0.25.9':
    resolution: {integrity: sha512-HBU2Xv78SMgaydBmdor38lg8YDnFKSARg1Q6AT0/y2ezUAKiZvc211RDFHlEZRFNRVhcMamiToo7bDx3VEOYQw==}
>>>>>>> 2afe30c7
    engines: {node: '>=18'}
    cpu: [arm]
    os: [linux]

<<<<<<< HEAD
  '@esbuild/linux-ia32@0.18.20':
    resolution: {integrity: sha512-P4etWwq6IsReT0E1KHU40bOnzMHoH73aXp96Fs8TIT6z9Hu8G6+0SHSw9i2isWrD2nbx2qo5yUqACgdfVGx7TA==}
    engines: {node: '>=12'}
    cpu: [ia32]
    os: [linux]

  '@esbuild/linux-ia32@0.25.8':
    resolution: {integrity: sha512-A1D9YzRX1i+1AJZuFFUMP1E9fMaYY+GnSQil9Tlw05utlE86EKTUA7RjwHDkEitmLYiFsRd9HwKBPEftNdBfjg==}
=======
  '@esbuild/linux-ia32@0.25.9':
    resolution: {integrity: sha512-e7S3MOJPZGp2QW6AK6+Ly81rC7oOSerQ+P8L0ta4FhVi+/j/v2yZzx5CqqDaWjtPFfYz21Vi1S0auHrap3Ma3A==}
>>>>>>> 2afe30c7
    engines: {node: '>=18'}
    cpu: [ia32]
    os: [linux]

<<<<<<< HEAD
  '@esbuild/linux-loong64@0.18.20':
    resolution: {integrity: sha512-nXW8nqBTrOpDLPgPY9uV+/1DjxoQ7DoB2N8eocyq8I9XuqJ7BiAMDMf9n1xZM9TgW0J8zrquIb/A7s3BJv7rjg==}
    engines: {node: '>=12'}
    cpu: [loong64]
    os: [linux]

  '@esbuild/linux-loong64@0.25.8':
    resolution: {integrity: sha512-O7k1J/dwHkY1RMVvglFHl1HzutGEFFZ3kNiDMSOyUrB7WcoHGf96Sh+64nTRT26l3GMbCW01Ekh/ThKM5iI7hQ==}
=======
  '@esbuild/linux-loong64@0.25.9':
    resolution: {integrity: sha512-Sbe10Bnn0oUAB2AalYztvGcK+o6YFFA/9829PhOCUS9vkJElXGdphz0A3DbMdP8gmKkqPmPcMJmJOrI3VYB1JQ==}
>>>>>>> 2afe30c7
    engines: {node: '>=18'}
    cpu: [loong64]
    os: [linux]

<<<<<<< HEAD
  '@esbuild/linux-mips64el@0.18.20':
    resolution: {integrity: sha512-d5NeaXZcHp8PzYy5VnXV3VSd2D328Zb+9dEq5HE6bw6+N86JVPExrA6O68OPwobntbNJ0pzCpUFZTo3w0GyetQ==}
    engines: {node: '>=12'}
    cpu: [mips64el]
    os: [linux]

  '@esbuild/linux-mips64el@0.25.8':
    resolution: {integrity: sha512-uv+dqfRazte3BzfMp8PAQXmdGHQt2oC/y2ovwpTteqrMx2lwaksiFZ/bdkXJC19ttTvNXBuWH53zy/aTj1FgGw==}
=======
  '@esbuild/linux-mips64el@0.25.9':
    resolution: {integrity: sha512-YcM5br0mVyZw2jcQeLIkhWtKPeVfAerES5PvOzaDxVtIyZ2NUBZKNLjC5z3/fUlDgT6w89VsxP2qzNipOaaDyA==}
>>>>>>> 2afe30c7
    engines: {node: '>=18'}
    cpu: [mips64el]
    os: [linux]

<<<<<<< HEAD
  '@esbuild/linux-ppc64@0.18.20':
    resolution: {integrity: sha512-WHPyeScRNcmANnLQkq6AfyXRFr5D6N2sKgkFo2FqguP44Nw2eyDlbTdZwd9GYk98DZG9QItIiTlFLHJHjxP3FA==}
    engines: {node: '>=12'}
    cpu: [ppc64]
    os: [linux]

  '@esbuild/linux-ppc64@0.25.8':
    resolution: {integrity: sha512-GyG0KcMi1GBavP5JgAkkstMGyMholMDybAf8wF5A70CALlDM2p/f7YFE7H92eDeH/VBtFJA5MT4nRPDGg4JuzQ==}
=======
  '@esbuild/linux-ppc64@0.25.9':
    resolution: {integrity: sha512-++0HQvasdo20JytyDpFvQtNrEsAgNG2CY1CLMwGXfFTKGBGQT3bOeLSYE2l1fYdvML5KUuwn9Z8L1EWe2tzs1w==}
>>>>>>> 2afe30c7
    engines: {node: '>=18'}
    cpu: [ppc64]
    os: [linux]

<<<<<<< HEAD
  '@esbuild/linux-riscv64@0.18.20':
    resolution: {integrity: sha512-WSxo6h5ecI5XH34KC7w5veNnKkju3zBRLEQNY7mv5mtBmrP/MjNBCAlsM2u5hDBlS3NGcTQpoBvRzqBcRtpq1A==}
    engines: {node: '>=12'}
    cpu: [riscv64]
    os: [linux]

  '@esbuild/linux-riscv64@0.25.8':
    resolution: {integrity: sha512-rAqDYFv3yzMrq7GIcen3XP7TUEG/4LK86LUPMIz6RT8A6pRIDn0sDcvjudVZBiiTcZCY9y2SgYX2lgK3AF+1eg==}
=======
  '@esbuild/linux-riscv64@0.25.9':
    resolution: {integrity: sha512-uNIBa279Y3fkjV+2cUjx36xkx7eSjb8IvnL01eXUKXez/CBHNRw5ekCGMPM0BcmqBxBcdgUWuUXmVWwm4CH9kg==}
>>>>>>> 2afe30c7
    engines: {node: '>=18'}
    cpu: [riscv64]
    os: [linux]

<<<<<<< HEAD
  '@esbuild/linux-s390x@0.18.20':
    resolution: {integrity: sha512-+8231GMs3mAEth6Ja1iK0a1sQ3ohfcpzpRLH8uuc5/KVDFneH6jtAJLFGafpzpMRO6DzJ6AvXKze9LfFMrIHVQ==}
    engines: {node: '>=12'}
    cpu: [s390x]
    os: [linux]

  '@esbuild/linux-s390x@0.25.8':
    resolution: {integrity: sha512-Xutvh6VjlbcHpsIIbwY8GVRbwoviWT19tFhgdA7DlenLGC/mbc3lBoVb7jxj9Z+eyGqvcnSyIltYUrkKzWqSvg==}
=======
  '@esbuild/linux-s390x@0.25.9':
    resolution: {integrity: sha512-Mfiphvp3MjC/lctb+7D287Xw1DGzqJPb/J2aHHcHxflUo+8tmN/6d4k6I2yFR7BVo5/g7x2Monq4+Yew0EHRIA==}
>>>>>>> 2afe30c7
    engines: {node: '>=18'}
    cpu: [s390x]
    os: [linux]

<<<<<<< HEAD
  '@esbuild/linux-x64@0.18.20':
    resolution: {integrity: sha512-UYqiqemphJcNsFEskc73jQ7B9jgwjWrSayxawS6UVFZGWrAAtkzjxSqnoclCXxWtfwLdzU+vTpcNYhpn43uP1w==}
    engines: {node: '>=12'}
    cpu: [x64]
    os: [linux]

  '@esbuild/linux-x64@0.25.8':
    resolution: {integrity: sha512-ASFQhgY4ElXh3nDcOMTkQero4b1lgubskNlhIfJrsH5OKZXDpUAKBlNS0Kx81jwOBp+HCeZqmoJuihTv57/jvQ==}
=======
  '@esbuild/linux-x64@0.25.9':
    resolution: {integrity: sha512-iSwByxzRe48YVkmpbgoxVzn76BXjlYFXC7NvLYq+b+kDjyyk30J0JY47DIn8z1MO3K0oSl9fZoRmZPQI4Hklzg==}
>>>>>>> 2afe30c7
    engines: {node: '>=18'}
    cpu: [x64]
    os: [linux]

  '@esbuild/netbsd-arm64@0.25.9':
    resolution: {integrity: sha512-9jNJl6FqaUG+COdQMjSCGW4QiMHH88xWbvZ+kRVblZsWrkXlABuGdFJ1E9L7HK+T0Yqd4akKNa/lO0+jDxQD4Q==}
    engines: {node: '>=18'}
    cpu: [arm64]
    os: [netbsd]

<<<<<<< HEAD
  '@esbuild/netbsd-x64@0.18.20':
    resolution: {integrity: sha512-iO1c++VP6xUBUmltHZoMtCUdPlnPGdBom6IrO4gyKPFFVBKioIImVooR5I83nTew5UOYrk3gIJhbZh8X44y06A==}
    engines: {node: '>=12'}
    cpu: [x64]
    os: [netbsd]

  '@esbuild/netbsd-x64@0.25.8':
    resolution: {integrity: sha512-nVDCkrvx2ua+XQNyfrujIG38+YGyuy2Ru9kKVNyh5jAys6n+l44tTtToqHjino2My8VAY6Lw9H7RI73XFi66Cg==}
=======
  '@esbuild/netbsd-x64@0.25.9':
    resolution: {integrity: sha512-RLLdkflmqRG8KanPGOU7Rpg829ZHu8nFy5Pqdi9U01VYtG9Y0zOG6Vr2z4/S+/3zIyOxiK6cCeYNWOFR9QP87g==}
>>>>>>> 2afe30c7
    engines: {node: '>=18'}
    cpu: [x64]
    os: [netbsd]

  '@esbuild/openbsd-arm64@0.25.9':
    resolution: {integrity: sha512-YaFBlPGeDasft5IIM+CQAhJAqS3St3nJzDEgsgFixcfZeyGPCd6eJBWzke5piZuZ7CtL656eOSYKk4Ls2C0FRQ==}
    engines: {node: '>=18'}
    cpu: [arm64]
    os: [openbsd]

<<<<<<< HEAD
  '@esbuild/openbsd-x64@0.18.20':
    resolution: {integrity: sha512-e5e4YSsuQfX4cxcygw/UCPIEP6wbIL+se3sxPdCiMbFLBWu0eiZOJ7WoD+ptCLrmjZBK1Wk7I6D/I3NglUGOxg==}
    engines: {node: '>=12'}
    cpu: [x64]
    os: [openbsd]

  '@esbuild/openbsd-x64@0.25.8':
    resolution: {integrity: sha512-1h8MUAwa0VhNCDp6Af0HToI2TJFAn1uqT9Al6DJVzdIBAd21m/G0Yfc77KDM3uF3T/YaOgQq3qTJHPbTOInaIQ==}
=======
  '@esbuild/openbsd-x64@0.25.9':
    resolution: {integrity: sha512-1MkgTCuvMGWuqVtAvkpkXFmtL8XhWy+j4jaSO2wxfJtilVCi0ZE37b8uOdMItIHz4I6z1bWWtEX4CJwcKYLcuA==}
>>>>>>> 2afe30c7
    engines: {node: '>=18'}
    cpu: [x64]
    os: [openbsd]

  '@esbuild/openharmony-arm64@0.25.9':
    resolution: {integrity: sha512-4Xd0xNiMVXKh6Fa7HEJQbrpP3m3DDn43jKxMjxLLRjWnRsfxjORYJlXPO4JNcXtOyfajXorRKY9NkOpTHptErg==}
    engines: {node: '>=18'}
    cpu: [arm64]
    os: [openharmony]

<<<<<<< HEAD
  '@esbuild/sunos-x64@0.18.20':
    resolution: {integrity: sha512-kDbFRFp0YpTQVVrqUd5FTYmWo45zGaXe0X8E1G/LKFC0v8x0vWrhOWSLITcCn63lmZIxfOMXtCfti/RxN/0wnQ==}
    engines: {node: '>=12'}
    cpu: [x64]
    os: [sunos]

  '@esbuild/sunos-x64@0.25.8':
    resolution: {integrity: sha512-zUlaP2S12YhQ2UzUfcCuMDHQFJyKABkAjvO5YSndMiIkMimPmxA+BYSBikWgsRpvyxuRnow4nS5NPnf9fpv41w==}
=======
  '@esbuild/sunos-x64@0.25.9':
    resolution: {integrity: sha512-WjH4s6hzo00nNezhp3wFIAfmGZ8U7KtrJNlFMRKxiI9mxEK1scOMAaa9i4crUtu+tBr+0IN6JCuAcSBJZfnphw==}
>>>>>>> 2afe30c7
    engines: {node: '>=18'}
    cpu: [x64]
    os: [sunos]

<<<<<<< HEAD
  '@esbuild/win32-arm64@0.18.20':
    resolution: {integrity: sha512-ddYFR6ItYgoaq4v4JmQQaAI5s7npztfV4Ag6NrhiaW0RrnOXqBkgwZLofVTlq1daVTQNhtI5oieTvkRPfZrePg==}
    engines: {node: '>=12'}
    cpu: [arm64]
    os: [win32]

  '@esbuild/win32-arm64@0.25.8':
    resolution: {integrity: sha512-YEGFFWESlPva8hGL+zvj2z/SaK+pH0SwOM0Nc/d+rVnW7GSTFlLBGzZkuSU9kFIGIo8q9X3ucpZhu8PDN5A2sQ==}
=======
  '@esbuild/win32-arm64@0.25.9':
    resolution: {integrity: sha512-mGFrVJHmZiRqmP8xFOc6b84/7xa5y5YvR1x8djzXpJBSv/UsNK6aqec+6JDjConTgvvQefdGhFDAs2DLAds6gQ==}
>>>>>>> 2afe30c7
    engines: {node: '>=18'}
    cpu: [arm64]
    os: [win32]

<<<<<<< HEAD
  '@esbuild/win32-ia32@0.18.20':
    resolution: {integrity: sha512-Wv7QBi3ID/rROT08SABTS7eV4hX26sVduqDOTe1MvGMjNd3EjOz4b7zeexIR62GTIEKrfJXKL9LFxTYgkyeu7g==}
    engines: {node: '>=12'}
    cpu: [ia32]
    os: [win32]

  '@esbuild/win32-ia32@0.25.8':
    resolution: {integrity: sha512-hiGgGC6KZ5LZz58OL/+qVVoZiuZlUYlYHNAmczOm7bs2oE1XriPFi5ZHHrS8ACpV5EjySrnoCKmcbQMN+ojnHg==}
=======
  '@esbuild/win32-ia32@0.25.9':
    resolution: {integrity: sha512-b33gLVU2k11nVx1OhX3C8QQP6UHQK4ZtN56oFWvVXvz2VkDoe6fbG8TOgHFxEvqeqohmRnIHe5A1+HADk4OQww==}
>>>>>>> 2afe30c7
    engines: {node: '>=18'}
    cpu: [ia32]
    os: [win32]

<<<<<<< HEAD
  '@esbuild/win32-x64@0.18.20':
    resolution: {integrity: sha512-kTdfRcSiDfQca/y9QIkng02avJ+NCaQvrMejlsB3RRv5sE9rRoeBPISaZpKxHELzRxZyLvNts1P27W3wV+8geQ==}
    engines: {node: '>=12'}
    cpu: [x64]
    os: [win32]

  '@esbuild/win32-x64@0.25.8':
    resolution: {integrity: sha512-cn3Yr7+OaaZq1c+2pe+8yxC8E144SReCQjN6/2ynubzYjvyqZjTXfQJpAcQpsdJq3My7XADANiYGHoFC69pLQw==}
=======
  '@esbuild/win32-x64@0.25.9':
    resolution: {integrity: sha512-PPOl1mi6lpLNQxnGoyAfschAodRFYXJ+9fs6WHXz7CSWKbOqiMZsubC+BQsVKuul+3vKLuwTHsS2c2y9EoKwxQ==}
>>>>>>> 2afe30c7
    engines: {node: '>=18'}
    cpu: [x64]
    os: [win32]

  '@fxts/core@1.17.0':
    resolution: {integrity: sha512-gmcIhJgU6eaW31/W6cdCRi5goJ/nh6zB0mMCxVf4lxx6yFCxX0zMcdThacEhcTkR3G4jLdCUw0Y9Ii7IIEyc0w==}

  '@isaacs/cliui@8.0.2':
    resolution: {integrity: sha512-O8jcjabXaleOG9DQ0+ARXWZBTfnP4WNAqzuiJK7ll44AmxGKv/J2M4TPjxjY3znBCfvBXFzucm1twdyFybFqEA==}
    engines: {node: '>=12'}

  '@jridgewell/gen-mapping@0.3.12':
    resolution: {integrity: sha512-OuLGC46TjB5BbN1dH8JULVVZY4WTdkF7tV9Ys6wLL1rubZnCMstOhNHueU5bLCrnRuDhKPDM4g6sw4Bel5Gzqg==}

  '@jridgewell/resolve-uri@3.1.2':
    resolution: {integrity: sha512-bRISgCIjP20/tbWSPWMEi54QVPRZExkuD9lJL+UIxUKtwVJA8wW1Trb1jMs1RFXo1CBTNZ/5hpC9QvmKWdopKw==}
    engines: {node: '>=6.0.0'}

  '@jridgewell/source-map@0.3.11':
    resolution: {integrity: sha512-ZMp1V8ZFcPG5dIWnQLr3NSI1MiCU7UETdS/A0G8V/XWHvJv3ZsFqutJn1Y5RPmAPX6F3BiE397OqveU/9NCuIA==}

  '@jridgewell/sourcemap-codec@1.5.4':
    resolution: {integrity: sha512-VT2+G1VQs/9oz078bLrYbecdZKs912zQlkelYpuf+SXF+QvZDYJlbx/LSx+meSAwdDFnF8FVXW92AVjjkVmgFw==}

  '@jridgewell/sourcemap-codec@1.5.5':
    resolution: {integrity: sha512-cYQ9310grqxueWbl+WuIUIaiUaDcj7WOq5fVhEljNVgRfOUhY9fy2zTvfoqWsnebh8Sl70VScFbICvJnLKB0Og==}

  '@jridgewell/trace-mapping@0.3.29':
    resolution: {integrity: sha512-uw6guiW/gcAGPDhLmd77/6lW8QLeiV5RUTsAX46Db6oLhGaVj4lhnPwb184s1bkc8kdVg/+h988dro8GRDpmYQ==}

  '@lukeed/csprng@1.1.0':
    resolution: {integrity: sha512-Z7C/xXCiGWsg0KuKsHTKJxbWhpI3Vs5GwLfOean7MGyVFGqdRgBbAjOCh6u4bbjPc/8MJ2pZmK/0DLdCbivLDA==}
    engines: {node: '>=8'}

  '@microsoft/api-extractor-model@7.28.13':
    resolution: {integrity: sha512-39v/JyldX4MS9uzHcdfmjjfS6cYGAoXV+io8B5a338pkHiSt+gy2eXQ0Q7cGFJ7quSa1VqqlMdlPrB6sLR/cAw==}

  '@microsoft/api-extractor@7.43.0':
    resolution: {integrity: sha512-GFhTcJpB+MI6FhvXEI9b2K0snulNLWHqC/BbcJtyNYcKUiw7l3Lgis5ApsYncJ0leALX7/of4XfmXk+maT111w==}
    hasBin: true

  '@microsoft/tsdoc-config@0.16.2':
    resolution: {integrity: sha512-OGiIzzoBLgWWR0UdRJX98oYO+XKGf7tiK4Zk6tQ/E4IJqGCe7dvkTvgDZV5cFJUzLGDOjeAXrnZoA6QkVySuxw==}

  '@microsoft/tsdoc@0.14.2':
    resolution: {integrity: sha512-9b8mPpKrfeGRuhFH5iO1iwCLeIIsV6+H1sRfxbkoGXIyQE2BTsPd9zqSqQJ+pv5sJ/hT5M1zvOFL02MnEezFug==}

  '@mlightcad/cad-simple-viewer@1.0.16':
    resolution: {integrity: sha512-tgTe+rDoVoBQtfhpcHcGNSTlkzjcJpndSDoxLRObfNY02oo424z38ctOXW8H2VOzw3mYV4wcB9921vXXeHlrTw==}
    peerDependencies:
      '@mlightcad/data-model': 1.2.5
      lodash-es: 4.17.21
      three: ^0.172.0

  '@mlightcad/data-model@1.2.5':
    resolution: {integrity: sha512-6vlA/5Z0lmPSib0I4r0cryCuvDifr8mGNgsz/yFSe1b7C60hlejuo8mT6A2m2omFgHRRGxyoemb5SyOirQq4qw==}

  '@mlightcad/dxf-json@1.0.8':
    resolution: {integrity: sha512-NOLt3LcyOti+Ero9PMbvZaYWvn2IwVL7ysty0aYxTdeYc3gs1+Xnj+VjaCEL6ACMXLlmQd8pFQjMdRsuIIUd2A==}

  '@mlightcad/libredwg-converter@3.0.6':
    resolution: {integrity: sha512-8End6HVuLHQJUaPHpNjr7IcxEYQ/PoZmttwkS/Rs2jBDf9UxRX7EWz/7yQ2EvPddYpOpXN0DbW31Qrj7CySG5Q==}
    peerDependencies:
      '@mlightcad/data-model': 1.2.5
      '@mlightcad/libredwg-web': 0.2.1

  '@mlightcad/libredwg-converter@3.0.7':
    resolution: {integrity: sha512-gXZp41KzhAi2bzrbRyUzKYNZ0AG9dC+iS7JRwRQca2Khn4MlcppiFadWWvL8H9yxK+cpoBUTwbHITNR40qtS2w==}
    peerDependencies:
      '@mlightcad/data-model': 1.2.6
      '@mlightcad/libredwg-web': 0.2.1

  '@mlightcad/libredwg-web@0.2.1':
    resolution: {integrity: sha512-WDBArRp+x9MJJmzBuccoVQPQZhmPYFAwqnro8f+/ozAnGpovHpGgnJORCSRNe/FV46HDE7Vrxdl0P4yKOELppg==}

  '@nodelib/fs.scandir@2.1.5':
    resolution: {integrity: sha512-vq24Bq3ym5HEQm2NKCr3yXDwjc7vTsEThRDnkp2DK9p1uqLR+DHurm/NOTo0KG7HYHU7eppKZj3MyqYuMBf62g==}
    engines: {node: '>= 8'}

  '@nodelib/fs.stat@2.0.5':
    resolution: {integrity: sha512-RkhPPp2zrqDAQA/2jNhnztcPAlv64XdhIp7a7454A5ovI7Bukxgt7MX7udwAu3zg1DcpPU0rz3VV1SeaqvY4+A==}
    engines: {node: '>= 8'}

  '@nodelib/fs.walk@1.2.8':
    resolution: {integrity: sha512-oGB+UxlgWcgQkgwo8GcEGwemoTFt3FIO9ababBmaGwXIoBKZ+GTy0pP185beGg7Llih/NSHSV2XAs1lnznocSg==}
    engines: {node: '>= 8'}

  '@pkgjs/parseargs@0.11.0':
    resolution: {integrity: sha512-+1VkjdD0QBLPodGrJUeqarH8VAIvQODIbwh9XpP5Syisf7YoQgsJKPNFoqqLQlu+VQ/tVSshMR6loPMn8U+dPg==}
    engines: {node: '>=14'}

  '@rolldown/pluginutils@1.0.0-beta.27':
    resolution: {integrity: sha512-+d0F4MKMCbeVUJwG96uQ4SgAznZNSq93I3V+9NHA4OpvqG8mRCpGdKmK8l/dl02h2CCDHwW2FqilnTyDcAnqjA==}

<<<<<<< HEAD
  '@rollup/pluginutils@5.3.0':
    resolution: {integrity: sha512-5EdhGZtnu3V88ces7s53hhfK5KSASnJZv8Lulpc04cWO3REESroJXg73DFsOmgbU2BhwV0E20bu2IDZb3VKW4Q==}
    engines: {node: '>=14.0.0'}
    peerDependencies:
      rollup: ^1.20.0||^2.0.0||^3.0.0||^4.0.0
    peerDependenciesMeta:
      rollup:
        optional: true

  '@rollup/rollup-android-arm-eabi@4.45.1':
    resolution: {integrity: sha512-NEySIFvMY0ZQO+utJkgoMiCAjMrGvnbDLHvcmlA33UXJpYBCvlBEbMMtV837uCkS+plG2umfhn0T5mMAxGrlRA==}
=======
  '@rollup/rollup-android-arm-eabi@4.50.1':
    resolution: {integrity: sha512-HJXwzoZN4eYTdD8bVV22DN8gsPCAj3V20NHKOs8ezfXanGpmVPR7kalUHd+Y31IJp9stdB87VKPFbsGY3H/2ag==}
>>>>>>> 2afe30c7
    cpu: [arm]
    os: [android]

  '@rollup/rollup-android-arm64@4.50.1':
    resolution: {integrity: sha512-PZlsJVcjHfcH53mOImyt3bc97Ep3FJDXRpk9sMdGX0qgLmY0EIWxCag6EigerGhLVuL8lDVYNnSo8qnTElO4xw==}
    cpu: [arm64]
    os: [android]

  '@rollup/rollup-darwin-arm64@4.50.1':
    resolution: {integrity: sha512-xc6i2AuWh++oGi4ylOFPmzJOEeAa2lJeGUGb4MudOtgfyyjr4UPNK+eEWTPLvmPJIY/pgw6ssFIox23SyrkkJw==}
    cpu: [arm64]
    os: [darwin]

  '@rollup/rollup-darwin-x64@4.50.1':
    resolution: {integrity: sha512-2ofU89lEpDYhdLAbRdeyz/kX3Y2lpYc6ShRnDjY35bZhd2ipuDMDi6ZTQ9NIag94K28nFMofdnKeHR7BT0CATw==}
    cpu: [x64]
    os: [darwin]

  '@rollup/rollup-freebsd-arm64@4.50.1':
    resolution: {integrity: sha512-wOsE6H2u6PxsHY/BeFHA4VGQN3KUJFZp7QJBmDYI983fgxq5Th8FDkVuERb2l9vDMs1D5XhOrhBrnqcEY6l8ZA==}
    cpu: [arm64]
    os: [freebsd]

  '@rollup/rollup-freebsd-x64@4.50.1':
    resolution: {integrity: sha512-A/xeqaHTlKbQggxCqispFAcNjycpUEHP52mwMQZUNqDUJFFYtPHCXS1VAG29uMlDzIVr+i00tSFWFLivMcoIBQ==}
    cpu: [x64]
    os: [freebsd]

  '@rollup/rollup-linux-arm-gnueabihf@4.50.1':
    resolution: {integrity: sha512-54v4okehwl5TaSIkpp97rAHGp7t3ghinRd/vyC1iXqXMfjYUTm7TfYmCzXDoHUPTTf36L8pr0E7YsD3CfB3ZDg==}
    cpu: [arm]
    os: [linux]

  '@rollup/rollup-linux-arm-musleabihf@4.50.1':
    resolution: {integrity: sha512-p/LaFyajPN/0PUHjv8TNyxLiA7RwmDoVY3flXHPSzqrGcIp/c2FjwPPP5++u87DGHtw+5kSH5bCJz0mvXngYxw==}
    cpu: [arm]
    os: [linux]

  '@rollup/rollup-linux-arm64-gnu@4.50.1':
    resolution: {integrity: sha512-2AbMhFFkTo6Ptna1zO7kAXXDLi7H9fGTbVaIq2AAYO7yzcAsuTNWPHhb2aTA6GPiP+JXh85Y8CiS54iZoj4opw==}
    cpu: [arm64]
    os: [linux]

  '@rollup/rollup-linux-arm64-musl@4.50.1':
    resolution: {integrity: sha512-Cgef+5aZwuvesQNw9eX7g19FfKX5/pQRIyhoXLCiBOrWopjo7ycfB292TX9MDcDijiuIJlx1IzJz3IoCPfqs9w==}
    cpu: [arm64]
    os: [linux]

  '@rollup/rollup-linux-loongarch64-gnu@4.50.1':
    resolution: {integrity: sha512-RPhTwWMzpYYrHrJAS7CmpdtHNKtt2Ueo+BlLBjfZEhYBhK00OsEqM08/7f+eohiF6poe0YRDDd8nAvwtE/Y62Q==}
    cpu: [loong64]
    os: [linux]

  '@rollup/rollup-linux-ppc64-gnu@4.50.1':
    resolution: {integrity: sha512-eSGMVQw9iekut62O7eBdbiccRguuDgiPMsw++BVUg+1K7WjZXHOg/YOT9SWMzPZA+w98G+Fa1VqJgHZOHHnY0Q==}
    cpu: [ppc64]
    os: [linux]

  '@rollup/rollup-linux-riscv64-gnu@4.50.1':
    resolution: {integrity: sha512-S208ojx8a4ciIPrLgazF6AgdcNJzQE4+S9rsmOmDJkusvctii+ZvEuIC4v/xFqzbuP8yDjn73oBlNDgF6YGSXQ==}
    cpu: [riscv64]
    os: [linux]

  '@rollup/rollup-linux-riscv64-musl@4.50.1':
    resolution: {integrity: sha512-3Ag8Ls1ggqkGUvSZWYcdgFwriy2lWo+0QlYgEFra/5JGtAd6C5Hw59oojx1DeqcA2Wds2ayRgvJ4qxVTzCHgzg==}
    cpu: [riscv64]
    os: [linux]

  '@rollup/rollup-linux-s390x-gnu@4.50.1':
    resolution: {integrity: sha512-t9YrKfaxCYe7l7ldFERE1BRg/4TATxIg+YieHQ966jwvo7ddHJxPj9cNFWLAzhkVsbBvNA4qTbPVNsZKBO4NSg==}
    cpu: [s390x]
    os: [linux]

  '@rollup/rollup-linux-x64-gnu@4.50.1':
    resolution: {integrity: sha512-MCgtFB2+SVNuQmmjHf+wfI4CMxy3Tk8XjA5Z//A0AKD7QXUYFMQcns91K6dEHBvZPCnhJSyDWLApk40Iq/H3tA==}
    cpu: [x64]
    os: [linux]

  '@rollup/rollup-linux-x64-musl@4.50.1':
    resolution: {integrity: sha512-nEvqG+0jeRmqaUMuwzlfMKwcIVffy/9KGbAGyoa26iu6eSngAYQ512bMXuqqPrlTyfqdlB9FVINs93j534UJrg==}
    cpu: [x64]
    os: [linux]

  '@rollup/rollup-openharmony-arm64@4.50.1':
    resolution: {integrity: sha512-RDsLm+phmT3MJd9SNxA9MNuEAO/J2fhW8GXk62G/B4G7sLVumNFbRwDL6v5NrESb48k+QMqdGbHgEtfU0LCpbA==}
    cpu: [arm64]
    os: [openharmony]

  '@rollup/rollup-win32-arm64-msvc@4.50.1':
    resolution: {integrity: sha512-hpZB/TImk2FlAFAIsoElM3tLzq57uxnGYwplg6WDyAxbYczSi8O2eQ+H2Lx74504rwKtZ3N2g4bCUkiamzS6TQ==}
    cpu: [arm64]
    os: [win32]

  '@rollup/rollup-win32-ia32-msvc@4.50.1':
    resolution: {integrity: sha512-SXjv8JlbzKM0fTJidX4eVsH+Wmnp0/WcD8gJxIZyR6Gay5Qcsmdbi9zVtnbkGPG8v2vMR1AD06lGWy5FLMcG7A==}
    cpu: [ia32]
    os: [win32]

  '@rollup/rollup-win32-x64-msvc@4.50.1':
    resolution: {integrity: sha512-StxAO/8ts62KZVRAm4JZYq9+NqNsV7RvimNK+YM7ry//zebEH6meuugqW/P5OFUCjyQgui+9fUxT6d5NShvMvA==}
    cpu: [x64]
    os: [win32]

  '@rushstack/node-core-library@4.0.2':
    resolution: {integrity: sha512-hyES82QVpkfQMeBMteQUnrhASL/KHPhd7iJ8euduwNJG4mu2GSOKybf0rOEjOm1Wz7CwJEUm9y0yD7jg2C1bfg==}
    peerDependencies:
      '@types/node': '*'
    peerDependenciesMeta:
      '@types/node':
        optional: true

  '@rushstack/rig-package@0.5.2':
    resolution: {integrity: sha512-mUDecIJeH3yYGZs2a48k+pbhM6JYwWlgjs2Ca5f2n1G2/kgdgP9D/07oglEGf6mRyXEnazhEENeYTSNDRCwdqA==}

  '@rushstack/terminal@0.10.0':
    resolution: {integrity: sha512-UbELbXnUdc7EKwfH2sb8ChqNgapUOdqcCIdQP4NGxBpTZV2sQyeekuK3zmfQSa/MN+/7b4kBogl2wq0vpkpYGw==}
    peerDependencies:
      '@types/node': '*'
    peerDependenciesMeta:
      '@types/node':
        optional: true

  '@rushstack/ts-command-line@4.19.1':
    resolution: {integrity: sha512-J7H768dgcpG60d7skZ5uSSwyCZs/S2HrWP1Ds8d1qYAyaaeJmpmmLr9BVw97RjFzmQPOYnoXcKA4GkqDCkduQg==}

  '@shikijs/core@3.9.2':
    resolution: {integrity: sha512-3q/mzmw09B2B6PgFNeiaN8pkNOixWS726IHmJEpjDAcneDPMQmUg2cweT9cWXY4XcyQS3i6mOOUgQz9RRUP6HA==}

  '@shikijs/engine-javascript@3.9.2':
    resolution: {integrity: sha512-kUTRVKPsB/28H5Ko6qEsyudBiWEDLst+Sfi+hwr59E0GLHV0h8RfgbQU7fdN5Lt9A8R1ulRiZyTvAizkROjwDA==}

  '@shikijs/engine-oniguruma@3.9.2':
    resolution: {integrity: sha512-Vn/w5oyQ6TUgTVDIC/BrpXwIlfK6V6kGWDVVz2eRkF2v13YoENUvaNwxMsQU/t6oCuZKzqp9vqtEtEzKl9VegA==}

  '@shikijs/langs@3.9.2':
    resolution: {integrity: sha512-X1Q6wRRQXY7HqAuX3I8WjMscjeGjqXCg/Sve7J2GWFORXkSrXud23UECqTBIdCSNKJioFtmUGJQNKtlMMZMn0w==}

  '@shikijs/themes@3.9.2':
    resolution: {integrity: sha512-6z5lBPBMRfLyyEsgf6uJDHPa6NAGVzFJqH4EAZ+03+7sedYir2yJBRu2uPZOKmj43GyhVHWHvyduLDAwJQfDjA==}

  '@shikijs/types@3.9.2':
    resolution: {integrity: sha512-/M5L0Uc2ljyn2jKvj4Yiah7ow/W+DJSglVafvWAJ/b8AZDeeRAdMu3c2riDzB7N42VD+jSnWxeP9AKtd4TfYVw==}

  '@shikijs/vscode-textmate@10.0.2':
    resolution: {integrity: sha512-83yeghZ2xxin3Nj8z1NMd/NCuca+gsYXswywDy5bHvwlWL8tpTQmzGeUuHd9FC3E/SBEMvzJRwWEOz5gGes9Qg==}

  '@tailwindcss/typography@0.5.16':
    resolution: {integrity: sha512-0wDLwCVF5V3x3b1SGXPCDcdsbDHMBe+lkFzBRaHeLvNi+nrrnZ1lA18u+OTWO8iSWU2GxUOCvlXtDuqftc1oiA==}
    peerDependencies:
      tailwindcss: '>=3.0.0 || insiders || >=4.0.0-alpha.20 || >=4.0.0-beta.1'

  '@tanstack/react-table@8.21.3':
    resolution: {integrity: sha512-5nNMTSETP4ykGegmVkhjcS8tTLW6Vl4axfEGQN3v0zdHYbK4UfoqfPChclTrJ4EoK9QynqAu9oUf8VEmrpZ5Ww==}
    engines: {node: '>=12'}
    peerDependencies:
      react: '>=16.8'
      react-dom: '>=16.8'

  '@tanstack/react-virtual@3.13.12':
    resolution: {integrity: sha512-Gd13QdxPSukP8ZrkbgS2RwoZseTTbQPLnQEn7HY/rqtM+8Zt95f7xKC7N0EsKs7aoz0WzZ+fditZux+F8EzYxA==}
    peerDependencies:
      react: ^16.8.0 || ^17.0.0 || ^18.0.0 || ^19.0.0
      react-dom: ^16.8.0 || ^17.0.0 || ^18.0.0 || ^19.0.0

  '@tanstack/table-core@8.21.3':
    resolution: {integrity: sha512-ldZXEhOBb8Is7xLs01fR3YEc3DERiz5silj8tnGkFZytt1abEvl/GhUmCE0PMLaMPTa3Jk4HbKmRlHmu+gCftg==}
    engines: {node: '>=12'}

  '@tanstack/virtual-core@3.13.12':
    resolution: {integrity: sha512-1YBOJfRHV4sXUmWsFSf5rQor4Ss82G8dQWLRbnk3GA4jeP8hQt1hxXh0tmflpC0dz3VgEv/1+qwPyLeWkQuPFA==}

  '@tauri-apps/api@2.7.0':
    resolution: {integrity: sha512-v7fVE8jqBl8xJFOcBafDzXFc8FnicoH3j8o8DNNs0tHuEBmXUDqrCOAzMRX0UkfpwqZLqvrvK0GNQ45DfnoVDg==}

  '@tauri-apps/cli-darwin-arm64@2.6.2':
    resolution: {integrity: sha512-YlvT+Yb7u2HplyN2Cf/nBplCQARC/I4uedlYHlgtxg6rV7xbo9BvG1jLOo29IFhqA2rOp5w1LtgvVGwsOf2kxw==}
    engines: {node: '>= 10'}
    cpu: [arm64]
    os: [darwin]

  '@tauri-apps/cli-darwin-x64@2.6.2':
    resolution: {integrity: sha512-21gdPWfv1bP8rkTdCL44in70QcYcPaDM70L+y78N8TkBuC+/+wqnHcwwjzb+mUyck6UoEw2DORagSI/oKKUGJw==}
    engines: {node: '>= 10'}
    cpu: [x64]
    os: [darwin]

  '@tauri-apps/cli-linux-arm-gnueabihf@2.6.2':
    resolution: {integrity: sha512-MW8Y6HqHS5yzQkwGoLk/ZyE1tWpnz/seDoY4INsbvUZdknuUf80yn3H+s6eGKtT/0Bfqon/W9sY7pEkgHRPQgA==}
    engines: {node: '>= 10'}
    cpu: [arm]
    os: [linux]

  '@tauri-apps/cli-linux-arm64-gnu@2.6.2':
    resolution: {integrity: sha512-9PdINTUtnyrnQt9hvC4y1m0NoxKSw/wUB9OTBAQabPj8WLAdvySWiUpEiqJjwLhlu4T6ltXZRpNTEzous3/RXg==}
    engines: {node: '>= 10'}
    cpu: [arm64]
    os: [linux]

  '@tauri-apps/cli-linux-arm64-musl@2.6.2':
    resolution: {integrity: sha512-LrcJTRr7FrtQlTDkYaRXIGo/8YU/xkWmBPC646WwKNZ/S6yqCiDcOMoPe7Cx4ZvcG6sK6LUCLQMfaSNEL7PT0A==}
    engines: {node: '>= 10'}
    cpu: [arm64]
    os: [linux]

  '@tauri-apps/cli-linux-riscv64-gnu@2.6.2':
    resolution: {integrity: sha512-GnTshO/BaZ9KGIazz2EiFfXGWgLur5/pjqklRA/ck42PGdUQJhV/Ao7A7TdXPjqAzpFxNo6M/Hx0GCH2iMS7IA==}
    engines: {node: '>= 10'}
    cpu: [riscv64]
    os: [linux]

  '@tauri-apps/cli-linux-x64-gnu@2.6.2':
    resolution: {integrity: sha512-QDG3WeJD6UJekmrtVPCJRzlKgn9sGzhvD58oAw5gIU+DRovgmmG2U1jH9fS361oYGjWWO7d/KM9t0kugZzi4lQ==}
    engines: {node: '>= 10'}
    cpu: [x64]
    os: [linux]

  '@tauri-apps/cli-linux-x64-musl@2.6.2':
    resolution: {integrity: sha512-TNVTDDtnWzuVqWBFdZ4+8ZTg17tc21v+CT5XBQ+KYCoYtCrIaHpW04fS5Tmudi+vYdBwoPDfwpKEB6LhCeFraQ==}
    engines: {node: '>= 10'}
    cpu: [x64]
    os: [linux]

  '@tauri-apps/cli-win32-arm64-msvc@2.6.2':
    resolution: {integrity: sha512-z77C1oa/hMLO/jM1JF39tK3M3v9nou7RsBnQoOY54z5WPcpVAbS0XdFhXB7sSN72BOiO3moDky9lQANQz6L3CA==}
    engines: {node: '>= 10'}
    cpu: [arm64]
    os: [win32]

  '@tauri-apps/cli-win32-ia32-msvc@2.6.2':
    resolution: {integrity: sha512-TmD8BbzbjluBw8+QEIWUVmFa9aAluSkT1N937n1mpYLXcPbTpbunqRFiIznTwupoJNJIdtpF/t7BdZDRh5rrcg==}
    engines: {node: '>= 10'}
    cpu: [ia32]
    os: [win32]

  '@tauri-apps/cli-win32-x64-msvc@2.6.2':
    resolution: {integrity: sha512-ItB8RCKk+nCmqOxOvbNtltz6x1A4QX6cSM21kj3NkpcnjT9rHSMcfyf8WVI2fkoMUJR80iqCblUX6ARxC3lj6w==}
    engines: {node: '>= 10'}
    cpu: [x64]
    os: [win32]

  '@tauri-apps/cli@2.6.2':
    resolution: {integrity: sha512-s1/eyBHxk0wG1blLeOY2IDjgZcxVrkxU5HFL8rNDwjYGr0o7yr3RAtwmuUPhz13NO+xGAL1bJZaLFBdp+5joKg==}
    engines: {node: '>= 10'}
    hasBin: true

  '@tauri-apps/plugin-opener@2.4.0':
    resolution: {integrity: sha512-43VyN8JJtvKWJY72WI/KNZszTpDpzHULFxQs0CJBIYUdCRowQ6Q1feWTDb979N7nldqSuDOaBupZ6wz2nvuWwQ==}

  '@tauri-apps/plugin-os@2.3.0':
    resolution: {integrity: sha512-dm3bDsMuUngpIQdJ1jaMkMfyQpHyDcaTIKTFaAMHoKeUd+Is3UHO2uzhElr6ZZkfytIIyQtSVnCWdW2Kc58f3g==}

  '@tauri-apps/plugin-process@2.3.0':
    resolution: {integrity: sha512-0DNj6u+9csODiV4seSxxRbnLpeGYdojlcctCuLOCgpH9X3+ckVZIEj6H7tRQ7zqWr7kSTEWnrxtAdBb0FbtrmQ==}

  '@tweenjs/tween.js@23.1.3':
    resolution: {integrity: sha512-vJmvvwFxYuGnF2axRtPYocag6Clbb5YS7kLL+SO/TeVFzHqDIWrNKYtcsPMibjDx9O+bu+psAy9NKfWklassUA==}

  '@types/argparse@1.0.38':
    resolution: {integrity: sha512-ebDJ9b0e702Yr7pWgB0jzm+CX4Srzz8RcXtLJDJB+BSccqMa36uyH/zUsSYao5+BD1ytv3k3rPYCq4mAE1hsXA==}

  '@types/babel__core@7.20.5':
    resolution: {integrity: sha512-qoQprZvz5wQFJwMDqeseRXWv3rqMvhgpbXFfVyWhbx9X47POIA6i/+dXefEmZKoAgOaTdaIgNSMqMIU61yRyzA==}

  '@types/babel__generator@7.27.0':
    resolution: {integrity: sha512-ufFd2Xi92OAVPYsy+P4n7/U7e68fex0+Ee8gSG9KX7eo084CWiQ4sdxktvdl0bOPupXtVJPY19zk6EwWqUQ8lg==}

  '@types/babel__template@7.4.4':
    resolution: {integrity: sha512-h/NUaSyG5EyxBIp8YRxo4RMe2/qQgvyowRwVMzhYhBCONbW8PUsg4lkFMrhgZhUe5z3L3MiLDuvyJ/CaPa2A8A==}

  '@types/babel__traverse@7.20.7':
    resolution: {integrity: sha512-dkO5fhS7+/oos4ciWxyEyjWe48zmG6wbCheo/G2ZnHx4fs3EU6YC6UM8rk56gAjNJ9P3MTH2jo5jb92/K6wbng==}

  '@types/dat.gui@0.7.13':
    resolution: {integrity: sha512-LmG4Pr0mbsB/1WVttf8xaHx45BvSBDGY5D9+0/9AZCbI4vvOguwBHZdKyJMxt5Yst8+icRSHKmr7ClV2u5ZtDA==}

  '@types/debug@4.1.12':
    resolution: {integrity: sha512-vIChWdVG3LG1SMxEvI/AK+FWJthlrqlTu7fbrlywTkkaONwk/UAGaULXRlf8vkzFBLVm0zkMdCquhL5aOjhXPQ==}

  '@types/draco3d@1.4.10':
    resolution: {integrity: sha512-AX22jp8Y7wwaBgAixaSvkoG4M/+PlAcm3Qs4OW8yT9DM4xUpWKeFhLueTAyZF39pviAdcDdeJoACapiAceqNcw==}

  '@types/estree@1.0.8':
    resolution: {integrity: sha512-dWHzHa2WqEXI/O1E9OjrocMTKJl2mSrEolh1Iomrv6U+JuNwaHXsXx9bLu5gG7BUWFIN0skIQJQ/L1rIex4X6w==}

  '@types/hast@3.0.4':
    resolution: {integrity: sha512-WPs+bbQw5aCj+x6laNGWLH3wviHtoCv/P3+otBhbOhJgG8qtpdAMlTCxLtsTWA7LH1Oh/bFCHsBn0TPS5m30EQ==}

  '@types/mdast@4.0.4':
    resolution: {integrity: sha512-kGaNbPh1k7AFzgpud/gMdvIm5xuECykRR+JnWKQno9TAXVa6WIVCGTPvYGekIDL4uwCZQSYbUxNBSb1aUo79oA==}

  '@types/ms@2.1.0':
    resolution: {integrity: sha512-GsCCIZDE/p3i96vtEqx+7dBUGXrc7zeSK3wwPHIaRThS+9OhWIXRqzs4d6k1SVU8g91DrNRWxWUGhp5KXQb2VA==}

  '@types/node@20.19.14':
    resolution: {integrity: sha512-gqiKWld3YIkmtrrg9zDvg9jfksZCcPywXVN7IauUGhilwGV/yOyeUsvpR796m/Jye0zUzMXPKe8Ct1B79A7N5Q==}

  '@types/node@24.0.15':
    resolution: {integrity: sha512-oaeTSbCef7U/z7rDeJA138xpG3NuKc64/rZ2qmUFkFJmnMsAPaluIifqyWd8hSSMxyP9oie3dLAqYPblag9KgA==}

  '@types/offscreencanvas@2019.7.3':
    resolution: {integrity: sha512-ieXiYmgSRXUDeOntE1InxjWyvEelZGP63M+cGuquuRLuIKKT1osnkXjxev9B7d1nXSug5vpunx+gNlbVxMlC9A==}

  '@types/papaparse@5.3.16':
    resolution: {integrity: sha512-T3VuKMC2H0lgsjI9buTB3uuKj3EMD2eap1MOuEQuBQ44EnDx/IkGhU6EwiTf9zG3za4SKlmwKAImdDKdNnCsXg==}

  '@types/prop-types@15.7.15':
    resolution: {integrity: sha512-F6bEyamV9jKGAFBEmlQnesRPGOQqS2+Uwi0Em15xenOxHaf2hv6L8YCVn3rPdPJOiJfPiCnLIRyvwVaqMY3MIw==}

  '@types/react-dom@18.3.7':
    resolution: {integrity: sha512-MEe3UeoENYVFXzoXEWsvcpg6ZvlrFNlOQ7EOsvhI3CfAXwzPfO8Qwuxd40nepsYKqyyVQnTdEfv68q91yLcKrQ==}
    peerDependencies:
      '@types/react': ^18.0.0

  '@types/react@18.3.23':
    resolution: {integrity: sha512-/LDXMQh55EzZQ0uVAZmKKhfENivEvWz6E+EYzh+/MCjMhNsotd+ZHhBGIjFDTi6+fz0OhQQQLbTgdQIxxCsC0w==}

  '@types/semver@7.7.0':
    resolution: {integrity: sha512-k107IF4+Xr7UHjwDc7Cfd6PRQfbdkiRabXGRjo07b4WyPahFBZCZ1sE+BNxYIJPPg73UkfOsVOLwqVc/6ETrIA==}

  '@types/stats.js@0.17.4':
    resolution: {integrity: sha512-jIBvWWShCvlBqBNIZt0KAshWpvSjhkwkEu4ZUcASoAvhmrgAUI2t1dXrjSL4xXVLB4FznPrIsX3nKXFl/Dt4vA==}

  '@types/three@0.179.0':
    resolution: {integrity: sha512-VgbFG2Pgsm84BqdegZzr7w2aKbQxmgzIu4Dy7/75ygiD/0P68LKmp5ie08KMPNqGTQwIge8s6D1guZf1RnZE0A==}

  '@types/trusted-types@2.0.7':
    resolution: {integrity: sha512-ScaPdn1dQczgbl0QFTeTOmVHFULt394XJgOQNoyVhZ6r2vLnMLJfBPd53SB52T/3G36VI1/g2MZaX0cwDuXsfw==}

  '@types/unist@3.0.3':
    resolution: {integrity: sha512-ko/gIFJRv177XgZsZcBwnqJN5x/Gien8qNOn0D5bQU/zAzVf9Zt3BlcUiLqhV9y4ARk0GbT3tnUiPNgnTXzc/Q==}

  '@types/webxr@0.5.22':
    resolution: {integrity: sha512-Vr6Stjv5jPRqH690f5I5GLjVk8GSsoQSYJ2FVd/3jJF7KaqfwPi3ehfBS96mlQ2kPCwZaX6U0rG2+NGHBKkA/A==}

  '@ungap/structured-clone@1.3.0':
    resolution: {integrity: sha512-WmoN8qaIAo7WTYWbAZuG8PYEhn5fkz7dZrqTBZ7dtt//lL2Gwms1IcnQ5yHqjDfX8Ft5j4YzDM23f87zBfDe9g==}

  '@vitejs/plugin-react@4.7.0':
    resolution: {integrity: sha512-gUu9hwfWvvEDBBmgtAowQCojwZmJ5mcLn3aufeCsitijs3+f2NsrPtlAWIR6OPiqljl96GVCUbLe0HyqIpVaoA==}
    engines: {node: ^14.18.0 || >=16.0.0}
    peerDependencies:
      vite: ^4.2.0 || ^5.0.0 || ^6.0.0 || ^7.0.0

  '@volar/language-core@1.11.1':
    resolution: {integrity: sha512-dOcNn3i9GgZAcJt43wuaEykSluAuOkQgzni1cuxLxTV0nJKanQztp7FxyswdRILaKH+P2XZMPRp2S4MV/pElCw==}

  '@volar/source-map@1.11.1':
    resolution: {integrity: sha512-hJnOnwZ4+WT5iupLRnuzbULZ42L7BWWPMmruzwtLhJfpDVoZLjNBxHDi2sY2bgZXCKlpU5XcsMFoYrsQmPhfZg==}

  '@volar/typescript@1.11.1':
    resolution: {integrity: sha512-iU+t2mas/4lYierSnoFOeRFQUhAEMgsFuQxoxvwn5EdQopw43j+J27a4lt9LMInx1gLJBC6qL14WYGlgymaSMQ==}

  '@vue/compiler-core@3.5.21':
    resolution: {integrity: sha512-8i+LZ0vf6ZgII5Z9XmUvrCyEzocvWT+TeR2VBUVlzIH6Tyv57E20mPZ1bCS+tbejgUgmjrEh7q/0F0bibskAmw==}

  '@vue/compiler-dom@3.5.21':
    resolution: {integrity: sha512-jNtbu/u97wiyEBJlJ9kmdw7tAr5Vy0Aj5CgQmo+6pxWNQhXZDPsRr1UWPN4v3Zf82s2H3kF51IbzZ4jMWAgPlQ==}

  '@vue/language-core@1.8.27':
    resolution: {integrity: sha512-L8Kc27VdQserNaCUNiSFdDl9LWT24ly8Hpwf1ECy3aFb9m6bDhBGQYOujDm21N7EW3moKIOKEanQwe1q5BK+mA==}
    peerDependencies:
      typescript: '*'
    peerDependenciesMeta:
      typescript:
        optional: true

  '@vue/shared@3.5.21':
    resolution: {integrity: sha512-+2k1EQpnYuVuu3N7atWyG3/xoFWIVJZq4Mz8XNOdScFI0etES75fbny/oU4lKWk/577P1zmg0ioYvpGEDZ3DLw==}

  '@webgpu/types@0.1.64':
    resolution: {integrity: sha512-84kRIAGV46LJTlJZWxShiOrNL30A+9KokD7RB3dRCIqODFjodS5tCD5yyiZ8kIReGVZSDfA3XkkwyyOIF6K62A==}

  '@xmldom/xmldom@0.8.10':
    resolution: {integrity: sha512-2WALfTl4xo2SkGCYRt6rDTFfk9R1czmBvUQy12gK2KuRKIpWEhcbbzy8EZXtz/jkRqHX8bFEc6FC1HjX4TUWYw==}
    engines: {node: '>=10.0.0'}

  acorn@8.15.0:
    resolution: {integrity: sha512-NZyJarBfL7nWwIq+FDL6Zp/yHEhePMNnnJ0y3qfieCrmNvYct8uvtiV41UvlSe6apAfk0fY1FbWx+NwfmpvtTg==}
    engines: {node: '>=0.4.0'}
    hasBin: true

  adler-32@1.3.1:
    resolution: {integrity: sha512-ynZ4w/nUUv5rrsR8UUGoe1VC9hZj6V5hU9Qw1HlMDJGEJw5S7TfTErWTjMys6M7vr0YWcPqs3qAr4ss0nDfP+A==}
    engines: {node: '>=0.8'}

  ajv@6.12.6:
    resolution: {integrity: sha512-j3fVLgvTo527anyYyJOGTYJbG+vnnQYvE0m5mmkc1TK+nxAppkCLMIL0aZ4dblVCNoGShhm+kzE4ZUykBoMg4g==}

  ansi-escapes@7.0.0:
    resolution: {integrity: sha512-GdYO7a61mR0fOlAsvC9/rIHf7L96sBc6dEWzeOu+KAea5bZyQRPIpojrVoI4AXGJS/ycu/fBTdLrUkA4ODrvjw==}
    engines: {node: '>=18'}

  ansi-regex@5.0.1:
    resolution: {integrity: sha512-quJQXlTSUGL2LH9SUXo8VwsY4soanhgo6LNSm84E1LBcE8s3O0wpdiRzyR9z/ZZJMlMWv37qOOb9pdJlMUEKFQ==}
    engines: {node: '>=8'}

  ansi-regex@6.1.0:
    resolution: {integrity: sha512-7HSX4QQb4CspciLpVFwyRe79O3xsIZDDLER21kERQ71oaPodF8jL725AgJMFAYbooIqolJoRLuM81SpeUkpkvA==}
    engines: {node: '>=12'}

  ansi-styles@4.3.0:
    resolution: {integrity: sha512-zbB9rCJAT1rbjiVDb2hqKFHNYLxgtk8NURxZ3IZwD3F6NtxbXZQCnnSi1Lkx+IDohdPlFp222wVALIheZJQSEg==}
    engines: {node: '>=8'}

  ansi-styles@6.2.1:
    resolution: {integrity: sha512-bN798gFfQX+viw3R7yrGWRqnrN2oRkEkUjjl4JNn4E8GxxbjtG3FbrEIIY3l8/hrwUwIeCZvi4QuOTP4MErVug==}
    engines: {node: '>=12'}

  any-promise@1.3.0:
    resolution: {integrity: sha512-7UvmKalWRt1wgjL1RrGxoSJW/0QZFIegpeGvZG9kjp8vrRu55XTHbwnqq2GpXm9uLbcuhxm3IqX9OB4MZR1b2A==}

  anymatch@3.1.3:
    resolution: {integrity: sha512-KMReFUr0B4t+D+OBkjR3KYqvocp2XaSzO55UcB6mgQMd3KbcE+mWTyvVV7D/zsdEbNnV6acZUutkiHQXvTr1Rw==}
    engines: {node: '>= 8'}

  arg@5.0.2:
    resolution: {integrity: sha512-PYjyFOLKQ9y57JvQ6QLo8dAgNqswh8M1RMJYdQduT6xbWSgK36P/Z/v+p888pM69jMMfS8Xd8F6I1kQ/I9HUGg==}

  argparse@1.0.10:
    resolution: {integrity: sha512-o5Roy6tNG4SL/FOkCAN6RzjiakZS25RLYFrcMttJqbdd8BWrnA+fGz57iN5Pb06pvBGvl5gQ0B48dJlslXvoTg==}

  autoprefixer@10.4.21:
    resolution: {integrity: sha512-O+A6LWV5LDHSJD3LjHYoNi4VLsj/Whi7k6zG12xTYaU4cQ8oxQGckXNX8cRHK5yOZ/ppVHe0ZBXGzSV9jXdVbQ==}
    engines: {node: ^10 || ^12 || >=14}
    hasBin: true
    peerDependencies:
      postcss: ^8.1.0

  balanced-match@1.0.2:
    resolution: {integrity: sha512-3oSeUO0TMV67hN1AmbXsK4yaqU7tjiHlbxRDZOpH0KW9+CeX4bRAaX0Anxt0tx2MrpRpWwQaPwIlISEJhYU5Pw==}

  base64-js@1.5.1:
    resolution: {integrity: sha512-AKpaYlHn8t4SVbOHCy+b5+KKgvR4vrsD8vbvrbiQJps7fKDTkjkDry6ji0rUJjC0kzbNePLwzxq8iypo41qeWA==}

  binary-extensions@2.3.0:
    resolution: {integrity: sha512-Ceh+7ox5qe7LJuLHoY0feh3pHuUDHAcRUeyL2VYghZwfpkNIy/+8Ocg0a3UuSoYzavmylwuLWQOf3hl0jjMMIw==}
    engines: {node: '>=8'}

  bluebird@3.4.7:
    resolution: {integrity: sha512-iD3898SR7sWVRHbiQv+sHUtHnMvC1o3nW5rAcqnq3uOn07DSAppZYUkIGslDz6gXC7HfunPe7YVBgoEJASPcHA==}

  brace-expansion@1.1.12:
    resolution: {integrity: sha512-9T9UjW3r0UW5c1Q7GTwllptXwhvYmEzFhzMfZ9H7FQWt+uZePjZPjBP/W1ZEyZ1twGWom5/56TF4lPcqjnDHcg==}

  brace-expansion@2.0.2:
    resolution: {integrity: sha512-Jt0vHyM+jmUBqojB7E1NIYadt0vI0Qxjxd2TErW94wDz+E2LAm5vKMXXwg6ZZBTHPuUlDgQHKXvjGBdfcF1ZDQ==}

  braces@3.0.3:
    resolution: {integrity: sha512-yQbXgO/OSZVD2IsiLlro+7Hf6Q18EJrKSEsdoMzKePKXct3gvD8oLcOQdIzGupr5Fj+EDe8gO/lxc1BzfMpxvA==}
    engines: {node: '>=8'}

  browserslist@4.25.1:
    resolution: {integrity: sha512-KGj0KoOMXLpSNkkEI6Z6mShmQy0bc1I+T7K9N81k4WWMrfz+6fQ6es80B/YLAeRoKvjYE1YSHHOW1qe9xIVzHw==}
    engines: {node: ^6 || ^7 || ^8 || ^9 || ^10 || ^11 || ^12 || >=13.7}
    hasBin: true

  buffer-from@1.1.2:
    resolution: {integrity: sha512-E+XQCRwSbaaiChtv6k6Dwgc+bx+Bs6vuKJHHl5kox/BaKbhiXzqQOwK4cO22yElGp2OCmjwVhT3HmxgyPGnJfQ==}

  camelcase-css@2.0.1:
    resolution: {integrity: sha512-QOSvevhslijgYwRx6Rv7zKdMF8lbRmx+uQGx2+vDc+KI/eBnsy9kit5aj23AgGu3pa4t9AgwbnXWqS+iOY+2aA==}
    engines: {node: '>= 6'}

  caniuse-lite@1.0.30001727:
    resolution: {integrity: sha512-pB68nIHmbN6L/4C6MH1DokyR3bYqFwjaSs/sWDHGj4CTcFtQUQMuJftVwWkXq7mNWOybD3KhUv3oWHoGxgP14Q==}

  ccount@2.0.1:
    resolution: {integrity: sha512-eyrF0jiFpY+3drT6383f1qhkbGsLSifNAjA61IUjZjmLCWjItY6LB9ft9YhoDgwfmclB2zhu51Lc7+95b8NRAg==}

  cfb@1.2.2:
    resolution: {integrity: sha512-KfdUZsSOw19/ObEWasvBP/Ac4reZvAGauZhs6S/gqNhXhI7cKwvlH7ulj+dOEYnca4bm4SGo8C1bTAQvnTjgQA==}
    engines: {node: '>=0.8'}

  chalk@5.6.0:
    resolution: {integrity: sha512-46QrSQFyVSEyYAgQ22hQ+zDa60YHA4fBstHmtSApj1Y5vKtG27fWowW03jCk5KcbXEWPZUIR894aARCA/G1kfQ==}
    engines: {node: ^12.17.0 || ^14.13 || >=16.0.0}

  character-entities-html4@2.1.0:
    resolution: {integrity: sha512-1v7fgQRj6hnSwFpq1Eu0ynr/CDEw0rXo2B61qXrLNdHZmPKgb7fqS1a2JwF0rISo9q77jDI8VMEHoApn8qDoZA==}

  character-entities-legacy@3.0.0:
    resolution: {integrity: sha512-RpPp0asT/6ufRm//AJVwpViZbGM/MkjQFxJccQRHmISF/22NBtsHqAWmL+/pmkPWoIUJdWyeVleTl1wydHATVQ==}

  character-entities@2.0.2:
    resolution: {integrity: sha512-shx7oQ0Awen/BRIdkjkvz54PnEEI/EjwXDSIZp86/KKdbafHh1Df/RYGBhn4hbe2+uKC9FnT5UCEdyPz3ai9hQ==}

  chokidar@3.6.0:
    resolution: {integrity: sha512-7VT13fmjotKpGipCW9JEQAusEPE+Ei8nl6/g4FBAmIm0GOOLMua9NDDo/DWp0ZAxCr3cPq5ZpBqmPAQgDda2Pw==}
    engines: {node: '>= 8.10.0'}

  cli-cursor@5.0.0:
    resolution: {integrity: sha512-aCj4O5wKyszjMmDT4tZj93kxyydN/K5zPWSCe6/0AV/AA1pqe5ZBIw0a2ZfPQV7lL5/yb5HsUreJ6UFAF1tEQw==}
    engines: {node: '>=18'}

  cli-truncate@4.0.0:
    resolution: {integrity: sha512-nPdaFdQ0h/GEigbPClz11D0v/ZJEwxmeVZGeMo3Z5StPtUTkA9o1lD6QwoirYiSDzbcwn2XcjwmCp68W1IS4TA==}
    engines: {node: '>=18'}

  codepage@1.15.0:
    resolution: {integrity: sha512-3g6NUTPd/YtuuGrhMnOMRjFc+LJw/bnMp3+0r/Wcz3IXUuCosKRJvMphm5+Q+bvTVGcJJuRvVLuYba+WojaFaA==}
    engines: {node: '>=0.8'}

  color-convert@2.0.1:
    resolution: {integrity: sha512-RRECPsj7iu/xb5oKYcsFHSppFNnsj/52OVTRKb4zP5onXwVF3zVmmToNcOfGC+CRDpfK/U584fMg38ZHCaElKQ==}
    engines: {node: '>=7.0.0'}

  color-name@1.1.4:
    resolution: {integrity: sha512-dOy+3AuW3a2wNbZHIuMZpTcgjGuLU/uBL/ubcZF9OXbDo8ff4O8yVp5Bf0efS8uEoYo5q4Fx7dY9OgQGXgAsQA==}

  colorette@2.0.20:
    resolution: {integrity: sha512-IfEDxwoWIjkeXL1eXcDiow4UbKjhLdq6/EuSVR9GMN7KVH3r9gQ83e73hsz1Nd1T3ijd5xv1wcWRYO+D6kCI2w==}

  comma-separated-tokens@2.0.3:
    resolution: {integrity: sha512-Fu4hJdvzeylCfQPp9SGWidpzrMs7tTrlu6Vb8XGaRGck8QSNZJJp538Wrb60Lax4fPwR64ViY468OIUTbRlGZg==}

  commander@14.0.0:
    resolution: {integrity: sha512-2uM9rYjPvyq39NwLRqaiLtWHyDC1FvryJDa2ATTVims5YAS4PupsEQsDvP14FqhFr0P49CYDugi59xaxJlTXRA==}
    engines: {node: '>=20'}

  commander@2.20.3:
    resolution: {integrity: sha512-GpVkmM8vF2vQUkj2LvZmD35JxeJOLCwJ9cUkugyk2nuhbv3+mJvpLYYt+0+USMxE+oj+ey/lJEnhZw75x/OMcQ==}

  commander@4.1.1:
    resolution: {integrity: sha512-NOKm8xhkzAjzFx8B2v5OAHT+u5pRQc2UCa2Vq9jYL/31o2wi9mxBA7LIFs3sV5VSC49z6pEhfbMULvShKj26WA==}
    engines: {node: '>= 6'}

  commander@9.5.0:
    resolution: {integrity: sha512-KRs7WVDKg86PWiuAqhDrAQnTXZKraVcCc6vFdL14qrZ/DcWwuRo7VoiYXalXO7S5GKpqYiVEwCbgFDfxNHKJBQ==}
    engines: {node: ^12.20.0 || >=14}

  computeds@0.0.1:
    resolution: {integrity: sha512-7CEBgcMjVmitjYo5q8JTJVra6X5mQ20uTThdK+0kR7UEaDrAWEQcRiBtWJzga4eRpP6afNwwLsX2SET2JhVB1Q==}

  concat-map@0.0.1:
    resolution: {integrity: sha512-/Srv4dswyQNBfohGpz9o6Yb3Gz3SrUDqBH5rTuhGR7ahtlbYKnVxw2bCFMRljaA7EXHaXZ8wsHdodFvbkhKmqg==}

  convert-source-map@2.0.0:
    resolution: {integrity: sha512-Kvp459HrV2FEJ1CAsi1Ku+MY3kasH19TFykTz2xWmMeq6bk2NU3XXvfJ+Q61m0xktWwt+1HSYf3JZsTms3aRJg==}

  core-util-is@1.0.3:
    resolution: {integrity: sha512-ZQBvi1DcpJ4GDqanjucZ2Hj3wEO5pZDS89BWbkcrvdxksJorwUDDZamX9ldFkp9aw2lmBDLgkObEA4DWNJ9FYQ==}

  crc-32@1.2.2:
    resolution: {integrity: sha512-ROmzCKrTnOwybPcJApAA6WBWij23HVfGVNKqqrZpuyZOHqK2CwHSvpGuyt/UNNvaIjEd8X5IFGp4Mh+Ie1IHJQ==}
    engines: {node: '>=0.8'}
    hasBin: true

  cross-spawn@7.0.6:
    resolution: {integrity: sha512-uV2QOWP2nWzsy2aMp8aRibhi9dlzF5Hgh5SHaB9OiTGEyDTiJJyx0uy51QXdyWbtAHNua4XJzUKca3OzKUd3vA==}
    engines: {node: '>= 8'}

  cssesc@3.0.0:
    resolution: {integrity: sha512-/Tb/JcjK111nNScGob5MNtsntNM1aCNUDipB/TkwZFhyDrrE47SOx/18wF2bbjgc3ZzCSKW1T5nt5EbFoAz/Vg==}
    engines: {node: '>=4'}
    hasBin: true

  csstype@3.1.3:
    resolution: {integrity: sha512-M1uQkMl8rQK/szD0LNhtqxIPLpimGm8sOBwU7lLnCpSbTyY3yeU1Vc7l4KT5zT4s/yOxHH5O7tIuuLOCnLADRw==}

  dat.gui@0.7.9:
    resolution: {integrity: sha512-sCNc1OHobc+Erc1HqiswYgHdVNpSJUlk/Hz8vzOCsER7rl+oF/4+v8GXFUyCgtXpoCX6+bnmg07DedLvBLwYKQ==}

  dav1d.js@0.1.1:
    resolution: {integrity: sha512-sDUNi6liT4NCJjLS8Ub1t007aFfo4yH+5Q5wwtEBu7Ds0S9PNenYhmED2STDmXZEoZWC6FNxKkrv8OTPFuoA8w==}

  de-indent@1.0.2:
    resolution: {integrity: sha512-e/1zu3xH5MQryN2zdVaF0OrdNLUbvWxzMbi+iNA6Bky7l1RoP8a2fIbRocyHclXt/arDrrR6lL3TqFD9pMQTsg==}

  debug@4.4.1:
    resolution: {integrity: sha512-KcKCqiftBJcZr++7ykoDIEwSa3XWowTfNPo92BYxjXiyYEVrUQh2aLyhxBCwww+heortUFxEJYcRzosstTEBYQ==}
    engines: {node: '>=6.0'}
    peerDependencies:
      supports-color: '*'
    peerDependenciesMeta:
      supports-color:
        optional: true

  decode-named-character-reference@1.2.0:
    resolution: {integrity: sha512-c6fcElNV6ShtZXmsgNgFFV5tVX2PaV4g+MOAkb8eXHvn6sryJBrZa9r0zV6+dtTyoCKxtDy5tyQ5ZwQuidtd+Q==}

  dequal@2.0.3:
    resolution: {integrity: sha512-0je+qPKHEMohvfRTCEo3CrPG6cAzAYgmzKyxRiYSSDkS6eGJdyVJm7WaYA5ECaAD9wLB2T4EEeymA5aFVcYXCA==}
    engines: {node: '>=6'}

  devlop@1.1.0:
    resolution: {integrity: sha512-RWmIqhcFf1lRYBvNmr7qTNuyCt/7/ns2jbpp1+PalgE/rDQcBT0fioSMUpJ93irlUhC5hrg4cYqe6U+0ImW0rA==}

  didyoumean@1.2.2:
    resolution: {integrity: sha512-gxtyfqMg7GKyhQmb056K7M3xszy/myH8w+B4RT+QXBQsvAOdc3XymqDDPHx1BgPgsdAA5SIifona89YtRATDzw==}

  dingbat-to-unicode@1.0.1:
    resolution: {integrity: sha512-98l0sW87ZT58pU4i61wa2OHwxbiYSbuxsCBozaVnYX2iCnr3bLM3fIes1/ej7h1YdOKuKt/MLs706TVnALA65w==}

  dlv@1.1.3:
    resolution: {integrity: sha512-+HlytyjlPKnIG8XuRG8WvmBP8xs8P71y+SKKS6ZXWoEgLuePxtDoUEiH7WkdePWrQ5JBpE6aoVqfZfJUQkjXwA==}

  dompurify@3.2.6:
    resolution: {integrity: sha512-/2GogDQlohXPZe6D6NOgQvXLPSYBqIWMnZ8zzOhn09REE4eyAzb+Hed3jhoM9OkuaJ8P6ZGTTVWQKAi8ieIzfQ==}

  draco3d@1.5.7:
    resolution: {integrity: sha512-m6WCKt/erDXcw+70IJXnG7M3awwQPAsZvJGX5zY7beBqpELw6RDGkYVU0W43AFxye4pDZ5i2Lbyc/NNGqwjUVQ==}

  duck@0.1.12:
    resolution: {integrity: sha512-wkctla1O6VfP89gQ+J/yDesM0S7B7XLXjKGzXxMDVFg7uEn706niAtyYovKbyq1oT9YwDcly721/iUWoc8MVRg==}

  eastasianwidth@0.2.0:
    resolution: {integrity: sha512-I88TYZWc9XiYHRQ4/3c5rjjfgkjhLyW2luGIheGERbNQ6OY7yTybanSpDXZa8y7VUP9YmDcYa+eyq4ca7iLqWA==}

  electron-to-chromium@1.5.187:
    resolution: {integrity: sha512-cl5Jc9I0KGUoOoSbxvTywTa40uspGJt/BDBoDLoxJRSBpWh4FFXBsjNRHfQrONsV/OoEjDfHUmZQa2d6Ze4YgA==}

  emoji-regex@10.5.0:
    resolution: {integrity: sha512-lb49vf1Xzfx080OKA0o6l8DQQpV+6Vg95zyCJX9VB/BqKYlhG7N4wgROUUHRA+ZPUefLnteQOad7z1kT2bV7bg==}

  emoji-regex@8.0.0:
    resolution: {integrity: sha512-MSjYzcWNOA0ewAHpz0MxpYFvwg6yjy1NG3xteoqz644VCo/RPgnr1/GGt+ic3iJTzQ8Eu3TdM14SawnVUmGE6A==}

  emoji-regex@9.2.2:
    resolution: {integrity: sha512-L18DaJsXSUk2+42pv8mLs5jJT2hqFkFE4j21wOmgbUqsZ2hL72NsUU785g9RXgo3s0ZNgVl42TiHp3ZtOv/Vyg==}

  entities@4.5.0:
    resolution: {integrity: sha512-V0hjH4dGPh9Ao5p0MoRY6BVqtwCjhz6vI5LT8AJ55H+4g9/4vbHx1I54fS0XuclLhDHArPQCiMjDxjaL8fPxhw==}
    engines: {node: '>=0.12'}

  environment@1.1.0:
    resolution: {integrity: sha512-xUtoPkMggbz0MPyPiIWr1Kp4aeWJjDZ6SMvURhimjdZgsRuDplF5/s9hcgGhyXMhs+6vpnuoiZ2kFiu3FMnS8Q==}
    engines: {node: '>=18'}

<<<<<<< HEAD
  esbuild@0.18.20:
    resolution: {integrity: sha512-ceqxoedUrcayh7Y7ZX6NdbbDzGROiyVBgC4PriJThBKSVPWnnFHZAkfI1lJT8QFkOwH4qOS2SJkS4wvpGl8BpA==}
    engines: {node: '>=12'}
    hasBin: true

  esbuild@0.25.8:
    resolution: {integrity: sha512-vVC0USHGtMi8+R4Kz8rt6JhEWLxsv9Rnu/lGYbPR8u47B+DCBksq9JarW0zOO7bs37hyOK1l2/oqtbciutL5+Q==}
=======
  esbuild@0.25.9:
    resolution: {integrity: sha512-CRbODhYyQx3qp7ZEwzxOk4JBqmD/seJrzPa/cGjY1VtIn5E09Oi9/dB4JwctnfZ8Q8iT7rioVv5k/FNT/uf54g==}
>>>>>>> 2afe30c7
    engines: {node: '>=18'}
    hasBin: true

  escalade@3.2.0:
    resolution: {integrity: sha512-WUj2qlxaQtO4g6Pq5c29GTcWGDyd8itL8zTlipgECz3JesAiiOKotd8JU6otB3PACgG6xkJUyVhboMS+bje/jA==}
    engines: {node: '>=6'}

  estree-walker@2.0.2:
    resolution: {integrity: sha512-Rfkk/Mp/DL7JVje3u18FxFujQlTNR2q6QfMSMB7AvCBx91NGj/ba3kCfza0f6dVDbw7YlRf/nDrn7pQrCCyQ/w==}

  eventemitter3@5.0.1:
    resolution: {integrity: sha512-GWkBvjiSZK87ELrYOSESUYeVIc9mvLLf/nXalMOS5dYrgZq9o5OVkbZAVM06CVxYsCwH9BDZFPlQTlPA1j4ahA==}

  fast-deep-equal@3.1.3:
    resolution: {integrity: sha512-f3qQ9oQy9j2AhBe/H9VC91wLmKBCCU/gDOnKNAYG5hswO7BLKj09Hc5HYNz9cGI++xlpDCIgDaitVs03ATR84Q==}

  fast-glob@3.3.3:
    resolution: {integrity: sha512-7MptL8U0cqcFdzIzwOTHoilX9x5BrNqye7Z/LuC7kCMRio1EMSyqRK3BEAUD7sXRq4iT4AzTVuZdhgQ2TCvYLg==}
    engines: {node: '>=8.6.0'}

  fast-json-stable-stringify@2.1.0:
    resolution: {integrity: sha512-lhd/wF+Lk98HZoTCtlVraHtfh5XYijIjalXck7saUtuanSDyLMxnHhSXEDJqHxD7msR8D0uCmqlkwjCV8xvwHw==}

  fastq@1.19.1:
    resolution: {integrity: sha512-GwLTyxkCXjXbxqIhTsMI2Nui8huMPtnxg7krajPJAjnEG/iiOS7i+zCtWGZR9G0NBKbXKh6X9m9UIsYX/N6vvQ==}

  fdir@6.5.0:
    resolution: {integrity: sha512-tIbYtZbucOs0BRGqPJkshJUYdL+SDH7dVM8gjy+ERp3WAUjLEFJE+02kanyHtwjWOnwrKYBiwAmM0p4kLJAnXg==}
    engines: {node: '>=12.0.0'}
    peerDependencies:
      picomatch: ^3 || ^4
    peerDependenciesMeta:
      picomatch:
        optional: true

  fflate@0.6.10:
    resolution: {integrity: sha512-IQrh3lEPM93wVCEczc9SaAOvkmcoQn/G8Bo1e8ZPlY3X3bnAxWaBdvTdvM1hP62iZp0BXWDy4vTAy4fF0+Dlpg==}

  fflate@0.8.2:
    resolution: {integrity: sha512-cPJU47OaAoCbg0pBvzsgpTPhmhqI5eJjh/JIu8tPj5q+T7iLvW/JAYUqmE7KOB4R1ZyEhzBaIQpQpardBF5z8A==}

  fill-range@7.1.1:
    resolution: {integrity: sha512-YsGpe3WHLK8ZYi4tWDg2Jy3ebRz2rXowDxnld4bkQB00cc/1Zw9AWnC0i9ztDJitivtQvaI9KaLyKrc+hBW0yg==}
    engines: {node: '>=8'}

  foreground-child@3.3.1:
    resolution: {integrity: sha512-gIXjKqtFuWEgzFRJA9WCQeSJLZDjgJUOMCMzxtvFq/37KojM1BFGufqsCy0r4qSQmYLsZYMeyRqzIWOMup03sw==}
    engines: {node: '>=14'}

  frac@1.1.2:
    resolution: {integrity: sha512-w/XBfkibaTl3YDqASwfDUqkna4Z2p9cFSr1aHDt0WoMTECnRfBOv2WArlZILlqgWlmdIlALXGpM2AOhEk5W3IA==}
    engines: {node: '>=0.8'}

  fraction.js@4.3.7:
    resolution: {integrity: sha512-ZsDfxO51wGAXREY55a7la9LScWpwv9RxIrYABrlvOFBlH/ShPnrtsXeuUIfXKKOVicNxQ+o8JTbJvjS4M89yew==}

  fs-extra@7.0.1:
    resolution: {integrity: sha512-YJDaCJZEnBmcbw13fvdAM9AwNOJwOzrE4pqMqBq5nFiEqXUqHwlK4B+3pUw6JNvfSPtX05xFHtYy/1ni01eGCw==}
    engines: {node: '>=6 <7 || >=8'}

  fsevents@2.3.3:
    resolution: {integrity: sha512-5xoDfX+fL7faATnagmWPpbFtwh/R77WmMMqqHGS65C3vvB0YHrgF+B1YmZ3441tMj5n63k0212XNoJwzlhffQw==}
    engines: {node: ^8.16.0 || ^10.6.0 || >=11.0.0}
    os: [darwin]

  function-bind@1.1.2:
    resolution: {integrity: sha512-7XHNxH7qX9xG5mIwxkhumTox/MIRNcOgDrxWsMt2pAr23WHp6MrRlN7FBSFpCpr+oVO0F744iUgR82nJMfG2SA==}

  gensync@1.0.0-beta.2:
    resolution: {integrity: sha512-3hN7NaskYvMDLQY55gnW3NQ+mesEAepTqlg+VEbj7zzqEMBVNhzcGYYeqFo/TlYz6eQiFcp1HcsCZO+nGgS8zg==}
    engines: {node: '>=6.9.0'}

  get-east-asian-width@1.3.0:
    resolution: {integrity: sha512-vpeMIQKxczTD/0s2CdEWHcb0eeJe6TFjxb+J5xgX7hScxqrGuyjmv4c1D4A/gelKfyox0gJJwIHF+fLjeaM8kQ==}
    engines: {node: '>=18'}

  glob-parent@5.1.2:
    resolution: {integrity: sha512-AOIgSQCepiJYwP3ARnGx+5VnTu2HBYdzbGP45eLw1vr3zB3vZLeyed1sC9hnbcOc9/SrMyM5RPQrkGz4aS9Zow==}
    engines: {node: '>= 6'}

  glob-parent@6.0.2:
    resolution: {integrity: sha512-XxwI8EOhVQgWp6iDL+3b0r86f4d6AX6zSU55HfB4ydCEuXLXc5FcYeOu+nnGftS4TEju/11rt4KJPTMgbfmv4A==}
    engines: {node: '>=10.13.0'}

  glob@10.4.5:
    resolution: {integrity: sha512-7Bv8RF0k6xjo7d4A/PxYLbUCfb6c+Vpd2/mB2yRDlew7Jb5hEXiCD9ibfO7wpk8i4sevK6DFny9h7EYbM3/sHg==}
    hasBin: true

  graceful-fs@4.2.11:
    resolution: {integrity: sha512-RbJ5/jmFcNNCcDV5o9eTnBLJ/HszWV0P73bc+Ff4nS/rJj+YaS6IGyiOL0VoBYX+l1Wrl3k63h/KrH+nhJ0XvQ==}

  has-flag@4.0.0:
    resolution: {integrity: sha512-EykJT/Q1KjTWctppgIAgfSO0tKVuZUjhgMr17kqTumMl6Afv3EISleU7qZUzoXDFTAHTDC4NOoG/ZxU3EvlMPQ==}
    engines: {node: '>=8'}

  hasown@2.0.2:
    resolution: {integrity: sha512-0hJU9SCPvmMzIBdZFqNPXWa6dqh7WdH0cII9y+CyS8rG3nL48Bclra9HmKhVVUHyPWNH5Y7xDwAB7bfgSjkUMQ==}
    engines: {node: '>= 0.4'}

  hast-util-to-html@9.0.5:
    resolution: {integrity: sha512-OguPdidb+fbHQSU4Q4ZiLKnzWo8Wwsf5bZfbvu7//a9oTYoqD/fWpe96NuHkoS9h0ccGOTe0C4NGXdtS0iObOw==}

  hast-util-whitespace@3.0.0:
    resolution: {integrity: sha512-88JUN06ipLwsnv+dVn+OIYOvAuvBMy/Qoi6O7mQHxdPXpjy+Cd6xRkWwux7DKO+4sYILtLBRIKgsdpS2gQc7qw==}

  he@1.2.0:
    resolution: {integrity: sha512-F/1DnUGPopORZi0ni+CvrCgHQ5FyEAHRLSApuYWMmrbSwoN2Mn/7k+Gl38gJnR7yyDZk6WLXwiGod1JOWNDKGw==}
    hasBin: true

  html-parse-stringify@3.0.1:
    resolution: {integrity: sha512-KknJ50kTInJ7qIScF3jeaFRpMpE8/lfiTdzf/twXyPBLAGrLRTmkz3AdTnKeh40X8k9L2fdYwEp/42WGXIRGcg==}

  html-void-elements@3.0.0:
    resolution: {integrity: sha512-bEqo66MRXsUGxWHV5IP0PUiAWwoEjba4VCzg0LjFJBpchPaTfyfCKTG6bc5F8ucKec3q5y6qOdGyYTSBEvhCrg==}

  husky@9.1.7:
    resolution: {integrity: sha512-5gs5ytaNjBrh5Ow3zrvdUUY+0VxIuWVL4i9irt6friV+BqdCfmV11CQTWMiBYWHbXhco+J1kHfTOUkePhCDvMA==}
    engines: {node: '>=18'}
    hasBin: true

  hyparquet@1.17.1:
    resolution: {integrity: sha512-79NqDEkWF3VHbjiUuefexuZLtiwD/j43eSc7kKbrcI8f4V8owLBw6P8Eg6k0VaCeB0KpmJVDW3ZewlsW18h8fQ==}

  i18next@25.3.2:
    resolution: {integrity: sha512-JSnbZDxRVbphc5jiptxr3o2zocy5dEqpVm9qCGdJwRNO+9saUJS0/u4LnM/13C23fUEWxAylPqKU/NpMV/IjqA==}
    peerDependencies:
      typescript: ^5
    peerDependenciesMeta:
      typescript:
        optional: true

  immediate@3.0.6:
    resolution: {integrity: sha512-XXOFtyqDjNDAQxVfYxuF7g9Il/IbWmmlQg2MYKOH8ExIT1qg6xc4zyS3HaEEATgs1btfzxq15ciUiY7gjSXRGQ==}

  import-lazy@4.0.0:
    resolution: {integrity: sha512-rKtvo6a868b5Hu3heneU+L4yEQ4jYKLtjpnPeUdK7h0yzXGmyBTypknlkCvHFBqfX9YlorEiMM6Dnq/5atfHkw==}
    engines: {node: '>=8'}

  inherits@2.0.4:
    resolution: {integrity: sha512-k/vGaX4/Yla3WzyMCvTQOXYeIHvqOKtnqBduzTHpzpQZzAskKMhZ2K+EnBiSM9zGSoIFeMpXKxa4dYeZIQqewQ==}

  is-binary-path@2.1.0:
    resolution: {integrity: sha512-ZMERYes6pDydyuGidse7OsHxtbI7WVeUEozgR/g7rd0xUimYNlvZRE/K2MgZTjWy725IfelLeVcEM97mmtRGXw==}
    engines: {node: '>=8'}

  is-core-module@2.16.1:
    resolution: {integrity: sha512-UfoeMA6fIJ8wTYFEUjelnaGI67v6+N7qXJEvQuIGa99l4xsCruSYOVSQ0uPANn4dAzm8lkYPaKLrrijLq7x23w==}
    engines: {node: '>= 0.4'}

  is-extglob@2.1.1:
    resolution: {integrity: sha512-SbKbANkN603Vi4jEZv49LeVJMn4yGwsbzZworEoyEiutsN3nJYdbO36zfhGJ6QEDpOZIFkDtnq5JRxmvl3jsoQ==}
    engines: {node: '>=0.10.0'}

  is-fullwidth-code-point@3.0.0:
    resolution: {integrity: sha512-zymm5+u+sCsSWyD9qNaejV3DFvhCKclKdizYaJUuHA83RLjb7nSuGnddCHGv0hk+KY7BMAlsWeK4Ueg6EV6XQg==}
    engines: {node: '>=8'}

  is-fullwidth-code-point@4.0.0:
    resolution: {integrity: sha512-O4L094N2/dZ7xqVdrXhh9r1KODPJpFms8B5sGdJLPy664AgvXsreZUyCQQNItZRDlYug4xStLjNp/sz3HvBowQ==}
    engines: {node: '>=12'}

  is-fullwidth-code-point@5.0.0:
    resolution: {integrity: sha512-OVa3u9kkBbw7b8Xw5F9P+D/T9X+Z4+JruYVNapTjPYZYUznQ5YfWeFkOj606XYYW8yugTfC8Pj0hYqvi4ryAhA==}
    engines: {node: '>=18'}

  is-glob@4.0.3:
    resolution: {integrity: sha512-xelSayHH36ZgE7ZWhli7pW34hNbNl8Ojv5KVmkJD4hBdD3th8Tfk9vYasLM+mXWOZhFkgZfxhLSnrwRr4elSSg==}
    engines: {node: '>=0.10.0'}

  is-number@7.0.0:
    resolution: {integrity: sha512-41Cifkg6e8TylSpdtTpeLVMqvSBEVzTttHvERD741+pnZ8ANv0004MRL43QKPDlK9cGvNp6NZWZUBlbGXYxxng==}
    engines: {node: '>=0.12.0'}

  isarray@1.0.0:
    resolution: {integrity: sha512-VLghIWNM6ELQzo7zwmcg0NmTVyWKYjvIeM83yjp0wRDTmUnrM678fQbcKBo6n2CJEF0szoG//ytg+TKla89ALQ==}

  isexe@2.0.0:
    resolution: {integrity: sha512-RHxMLp9lnKHGHRng9QFhRCMbYAcVpn69smSGcq3f36xjgVVWThj4qqLbTLlq7Ssj8B+fIQ1EuCEGI2lKsyQeIw==}

  jackspeak@3.4.3:
    resolution: {integrity: sha512-OGlZQpz2yfahA/Rd1Y8Cd9SIEsqvXkLVoSw/cgwhnhFMDbsQFeZYoJJ7bIZBS9BcamUW96asq/npPWugM+RQBw==}

  jiti@1.21.7:
    resolution: {integrity: sha512-/imKNG4EbWNrVjoNC/1H5/9GFy+tqjGBHCaSsN+P2RnPqjsLmv6UD3Ej+Kj8nBWaRAwyk7kK5ZUc+OEatnTR3A==}
    hasBin: true

  jju@1.4.0:
    resolution: {integrity: sha512-8wb9Yw966OSxApiCt0K3yNJL8pnNeIv+OEq2YMidz4FKP6nonSRoOXc80iXY4JaN2FC11B9qsNmDsm+ZOfMROA==}

  js-tokens@4.0.0:
    resolution: {integrity: sha512-RdJUflcE3cUzKiMqQgsCu06FPu9UdIJO0beYbPhHN4k6apgJtifcoCtT9bcxOpYBtpD2kCM6Sbzg4CausW/PKQ==}

  jsesc@3.1.0:
    resolution: {integrity: sha512-/sM3dO2FOzXjKQhJuo0Q173wf2KOo8t4I8vHy6lF9poUp7bKT0/NHE8fPX23PwfhnykfqnC2xRxOnVw5XuGIaA==}
    engines: {node: '>=6'}
    hasBin: true

  json-schema-traverse@0.4.1:
    resolution: {integrity: sha512-xbbCH5dCYU5T8LcEhhuh7HJ88HXuW3qsI3Y0zOZFKfZEHcpWiHU/Jxzk629Brsab/mMiHQti9wMP+845RPe3Vg==}

  json5@2.2.3:
    resolution: {integrity: sha512-XmOWe7eyHYH14cLdVPoyg+GOH3rYX++KpzrylJwSW98t3Nk+U8XOl8FWKOgwtzdb8lXGf6zYwDUzeHMWfxasyg==}
    engines: {node: '>=6'}
    hasBin: true

  jsonfile@4.0.0:
    resolution: {integrity: sha512-m6F1R3z8jjlf2imQHS2Qez5sjKWQzbuuhuJ/FKYFRZvPE3PuHcSMVZzfsLhGVOkfd20obL5SWEBew5ShlquNxg==}

  jszip@3.10.1:
    resolution: {integrity: sha512-xXDvecyTpGLrqFrvkrUSoxxfJI5AH7U8zxxtVclpsUtMCq4JQ290LY8AW5c7Ggnr/Y/oK+bQMbqK2qmtk3pN4g==}

  kolorist@1.8.0:
    resolution: {integrity: sha512-Y+60/zizpJ3HRH8DCss+q95yr6145JXZo46OTpFvDZWLfRCE4qChOyk1b26nMaNpfHHgxagk9dXT5OP0Tfe+dQ==}

  lie@3.3.0:
    resolution: {integrity: sha512-UaiMJzeWRlEujzAuw5LokY1L5ecNQYZKfmyZ9L7wDHb/p5etKaxXhohBcrw0EYby+G/NA52vRSN4N39dxHAIwQ==}

  lilconfig@3.1.3:
    resolution: {integrity: sha512-/vlFKAoH5Cgt3Ie+JLhRbwOsCQePABiU3tJ1egGvyQ+33R/vcwM2Zl2QR/LzjsBeItPt3oSVXapn+m4nQDvpzw==}
    engines: {node: '>=14'}

  lines-and-columns@1.2.4:
    resolution: {integrity: sha512-7ylylesZQ/PV29jhEDl3Ufjo6ZX7gCqJr5F7PKrqc93v7fzSymt1BpwEU8nAUXs8qzzvqhbjhK5QZg6Mt/HkBg==}

  lint-staged@16.1.5:
    resolution: {integrity: sha512-uAeQQwByI6dfV7wpt/gVqg+jAPaSp8WwOA8kKC/dv1qw14oGpnpAisY65ibGHUGDUv0rYaZ8CAJZ/1U8hUvC2A==}
    engines: {node: '>=20.17'}
    hasBin: true

  listr2@9.0.2:
    resolution: {integrity: sha512-VVd7cS6W+vLJu2wmq4QmfVj14Iep7cz4r/OWNk36Aq5ZOY7G8/BfCrQFexcwB1OIxB3yERiePfE/REBjEFulag==}
    engines: {node: '>=20.0.0'}

  lodash-es@4.17.21:
    resolution: {integrity: sha512-mKnC+QJ9pWVzv+C4/U3rRsHapFfHvQFoFB92e52xeyGMcX6/OlIl78je1u8vePzYZSkkogMPJ2yjxxsb89cxyw==}

  lodash.castarray@4.4.0:
    resolution: {integrity: sha512-aVx8ztPv7/2ULbArGJ2Y42bG1mEQ5mGjpdvrbJcJFU3TbYybe+QlLS4pst9zV52ymy2in1KpFPiZnAOATxD4+Q==}

  lodash.get@4.4.2:
    resolution: {integrity: sha512-z+Uw/vLuy6gQe8cfaFWD7p0wVv8fJl3mbzXh33RS+0oW2wvUqiRXiQ69gLWSLpgB5/6sU+r6BlQR0MBILadqTQ==}
    deprecated: This package is deprecated. Use the optional chaining (?.) operator instead.

  lodash.isequal@4.5.0:
    resolution: {integrity: sha512-pDo3lu8Jhfjqls6GkMgpahsF9kCyayhgykjyLMNFTKWrpVdAQtYyB4muAMWozBB4ig/dtWAmsMxLEI8wuz+DYQ==}
    deprecated: This package is deprecated. Use require('node:util').isDeepStrictEqual instead.

  lodash.isplainobject@4.0.6:
    resolution: {integrity: sha512-oSXzaWypCMHkPC3NvBEaPHf0KsA5mvPrOPgQWDsbg8n7orZ290M0BmC/jgRZ4vcJ6DTAhjrsSYgdsW/F+MFOBA==}

  lodash.merge@4.6.2:
    resolution: {integrity: sha512-0KpjqXRVvrYyCsX1swR/XTK0va6VQkQM6MNo7PqW77ByjAhoARA8EfrP1N4+KlKj8YS0ZUCtRT/YUuhyYDujIQ==}

  lodash@4.17.21:
    resolution: {integrity: sha512-v2kDEe57lecTulaDIuNTPy3Ry4gLGJ6Z1O3vE1krgXZNrsQ+LFTGHVxVjcXPs17LhbZVGedAJv8XZ1tvj5FvSg==}

  log-update@6.1.0:
    resolution: {integrity: sha512-9ie8ItPR6tjY5uYJh8K/Zrv/RMZ5VOlOWvtZdEHYSTFKZfIBPQa9tOAEeAWhd+AnIneLJ22w5fjOYtoutpWq5w==}
    engines: {node: '>=18'}

  loose-envify@1.4.0:
    resolution: {integrity: sha512-lyuxPGr/Wfhrlem2CL/UcnUc1zcqKAImBDzukY7Y5F/yQiNdko6+fRLevlw1HgMySw7f611UIY408EtxRSoK3Q==}
    hasBin: true

  lop@0.4.2:
    resolution: {integrity: sha512-RefILVDQ4DKoRZsJ4Pj22TxE3omDO47yFpkIBoDKzkqPRISs5U1cnAdg/5583YPkWPaLIYHOKRMQSvjFsO26cw==}

  lru-cache@10.4.3:
    resolution: {integrity: sha512-JNAzZcXrCt42VGLuYz0zfAzDfAvJWW6AfYlDBQyDV5DClI2m5sAmK+OIO7s59XfsRsWHp02jAJrRadPRGTt6SQ==}

  lru-cache@5.1.1:
    resolution: {integrity: sha512-KpNARQA3Iwv+jTA0utUVVbrh+Jlrr1Fv0e56GGzAFOXN7dk/FviaDW8LHmK52DlcH4WP2n6gI8vN1aesBFgo9w==}

  lru-cache@6.0.0:
    resolution: {integrity: sha512-Jo6dJ04CmSjuznwJSS3pUeWmd/H0ffTlkXXgwZi+eq1UCmqQwCh+eLsYOYCwY991i2Fah4h1BEMCx4qThGbsiA==}
    engines: {node: '>=10'}

  lucide-react@0.525.0:
    resolution: {integrity: sha512-Tm1txJ2OkymCGkvwoHt33Y2JpN5xucVq1slHcgE6Lk0WjDfjgKWor5CdVER8U6DvcfMwh4M8XxmpTiyzfmfDYQ==}
    peerDependencies:
      react: ^16.5.1 || ^17.0.0 || ^18.0.0 || ^19.0.0

  magic-string@0.30.19:
    resolution: {integrity: sha512-2N21sPY9Ws53PZvsEpVtNuSW+ScYbQdp4b9qUaL+9QkHUrGFKo56Lg9Emg5s9V/qrtNBmiR01sYhUOwu3H+VOw==}

  mammoth@1.10.0:
    resolution: {integrity: sha512-9HOmqt8uJ5rz7q8XrECU5gRjNftCq4GNG0YIrA6f9iQPCeLgpvgcmRBHi9NQWJQIpT/MAXeg1oKliAK1xoB3eg==}
    engines: {node: '>=12.0.0'}
    hasBin: true

  mdast-util-to-hast@13.2.0:
    resolution: {integrity: sha512-QGYKEuUsYT9ykKBCMOEDLsU5JRObWQusAolFMeko/tYPufNkRffBAQjIE+99jbA87xv6FgmjLtwjh9wBWajwAA==}

  merge2@1.4.1:
    resolution: {integrity: sha512-8q7VEgMJW4J8tcfVPy8g09NcQwZdbwFEqhe/WZkoIzjn/3TGDwtOCYtXGxA3O8tPzpczCCDgv+P2P5y00ZJOOg==}
    engines: {node: '>= 8'}

  meshoptimizer@0.22.0:
    resolution: {integrity: sha512-IebiK79sqIy+E4EgOr+CAw+Ke8hAspXKzBd0JdgEmPHiAwmvEj2S4h1rfvo+o/BnfEYd/jAOg5IeeIjzlzSnDg==}

  micromark-core-commonmark@2.0.3:
    resolution: {integrity: sha512-RDBrHEMSxVFLg6xvnXmb1Ayr2WzLAWjeSATAoxwKYJV94TeNavgoIdA0a9ytzDSVzBy2YKFK+emCPOEibLeCrg==}

  micromark-extension-gfm-autolink-literal@2.1.0:
    resolution: {integrity: sha512-oOg7knzhicgQ3t4QCjCWgTmfNhvQbDDnJeVu9v81r7NltNCVmhPy1fJRX27pISafdjL+SVc4d3l48Gb6pbRypw==}

  micromark-extension-gfm-footnote@2.1.0:
    resolution: {integrity: sha512-/yPhxI1ntnDNsiHtzLKYnE3vf9JZ6cAisqVDauhp4CEHxlb4uoOTxOCJ+9s51bIB8U1N1FJ1RXOKTIlD5B/gqw==}

  micromark-extension-gfm-strikethrough@2.1.0:
    resolution: {integrity: sha512-ADVjpOOkjz1hhkZLlBiYA9cR2Anf8F4HqZUO6e5eDcPQd0Txw5fxLzzxnEkSkfnD0wziSGiv7sYhk/ktvbf1uw==}

  micromark-extension-gfm-table@2.1.1:
    resolution: {integrity: sha512-t2OU/dXXioARrC6yWfJ4hqB7rct14e8f7m0cbI5hUmDyyIlwv5vEtooptH8INkbLzOatzKuVbQmAYcbWoyz6Dg==}

  micromark-extension-gfm-tagfilter@2.0.0:
    resolution: {integrity: sha512-xHlTOmuCSotIA8TW1mDIM6X2O1SiX5P9IuDtqGonFhEK0qgRI4yeC6vMxEV2dgyr2TiD+2PQ10o+cOhdVAcwfg==}

  micromark-extension-gfm-task-list-item@2.1.0:
    resolution: {integrity: sha512-qIBZhqxqI6fjLDYFTBIa4eivDMnP+OZqsNwmQ3xNLE4Cxwc+zfQEfbs6tzAo2Hjq+bh6q5F+Z8/cksrLFYWQQw==}

  micromark-extension-gfm@3.0.0:
    resolution: {integrity: sha512-vsKArQsicm7t0z2GugkCKtZehqUm31oeGBV/KVSorWSy8ZlNAv7ytjFhvaryUiCUJYqs+NoE6AFhpQvBTM6Q4w==}

  micromark-factory-destination@2.0.1:
    resolution: {integrity: sha512-Xe6rDdJlkmbFRExpTOmRj9N3MaWmbAgdpSrBQvCFqhezUn4AHqJHbaEnfbVYYiexVSs//tqOdY/DxhjdCiJnIA==}

  micromark-factory-label@2.0.1:
    resolution: {integrity: sha512-VFMekyQExqIW7xIChcXn4ok29YE3rnuyveW3wZQWWqF4Nv9Wk5rgJ99KzPvHjkmPXF93FXIbBp6YdW3t71/7Vg==}

  micromark-factory-space@2.0.1:
    resolution: {integrity: sha512-zRkxjtBxxLd2Sc0d+fbnEunsTj46SWXgXciZmHq0kDYGnck/ZSGj9/wULTV95uoeYiK5hRXP2mJ98Uo4cq/LQg==}

  micromark-factory-title@2.0.1:
    resolution: {integrity: sha512-5bZ+3CjhAd9eChYTHsjy6TGxpOFSKgKKJPJxr293jTbfry2KDoWkhBb6TcPVB4NmzaPhMs1Frm9AZH7OD4Cjzw==}

  micromark-factory-whitespace@2.0.1:
    resolution: {integrity: sha512-Ob0nuZ3PKt/n0hORHyvoD9uZhr+Za8sFoP+OnMcnWK5lngSzALgQYKMr9RJVOWLqQYuyn6ulqGWSXdwf6F80lQ==}

  micromark-util-character@2.1.1:
    resolution: {integrity: sha512-wv8tdUTJ3thSFFFJKtpYKOYiGP2+v96Hvk4Tu8KpCAsTMs6yi+nVmGh1syvSCsaxz45J6Jbw+9DD6g97+NV67Q==}

  micromark-util-chunked@2.0.1:
    resolution: {integrity: sha512-QUNFEOPELfmvv+4xiNg2sRYeS/P84pTW0TCgP5zc9FpXetHY0ab7SxKyAQCNCc1eK0459uoLI1y5oO5Vc1dbhA==}

  micromark-util-classify-character@2.0.1:
    resolution: {integrity: sha512-K0kHzM6afW/MbeWYWLjoHQv1sgg2Q9EccHEDzSkxiP/EaagNzCm7T/WMKZ3rjMbvIpvBiZgwR3dKMygtA4mG1Q==}

  micromark-util-combine-extensions@2.0.1:
    resolution: {integrity: sha512-OnAnH8Ujmy59JcyZw8JSbK9cGpdVY44NKgSM7E9Eh7DiLS2E9RNQf0dONaGDzEG9yjEl5hcqeIsj4hfRkLH/Bg==}

  micromark-util-decode-numeric-character-reference@2.0.2:
    resolution: {integrity: sha512-ccUbYk6CwVdkmCQMyr64dXz42EfHGkPQlBj5p7YVGzq8I7CtjXZJrubAYezf7Rp+bjPseiROqe7G6foFd+lEuw==}

  micromark-util-encode@2.0.1:
    resolution: {integrity: sha512-c3cVx2y4KqUnwopcO9b/SCdo2O67LwJJ/UyqGfbigahfegL9myoEFoDYZgkT7f36T0bLrM9hZTAaAyH+PCAXjw==}

  micromark-util-html-tag-name@2.0.1:
    resolution: {integrity: sha512-2cNEiYDhCWKI+Gs9T0Tiysk136SnR13hhO8yW6BGNyhOC4qYFnwF1nKfD3HFAIXA5c45RrIG1ub11GiXeYd1xA==}

  micromark-util-normalize-identifier@2.0.1:
    resolution: {integrity: sha512-sxPqmo70LyARJs0w2UclACPUUEqltCkJ6PhKdMIDuJ3gSf/Q+/GIe3WKl0Ijb/GyH9lOpUkRAO2wp0GVkLvS9Q==}

  micromark-util-resolve-all@2.0.1:
    resolution: {integrity: sha512-VdQyxFWFT2/FGJgwQnJYbe1jjQoNTS4RjglmSjTUlpUMa95Htx9NHeYW4rGDJzbjvCsl9eLjMQwGeElsqmzcHg==}

  micromark-util-sanitize-uri@2.0.1:
    resolution: {integrity: sha512-9N9IomZ/YuGGZZmQec1MbgxtlgougxTodVwDzzEouPKo3qFWvymFHWcnDi2vzV1ff6kas9ucW+o3yzJK9YB1AQ==}

  micromark-util-subtokenize@2.1.0:
    resolution: {integrity: sha512-XQLu552iSctvnEcgXw6+Sx75GflAPNED1qx7eBJ+wydBb2KCbRZe+NwvIEEMM83uml1+2WSXpBAcp9IUCgCYWA==}

  micromark-util-symbol@2.0.1:
    resolution: {integrity: sha512-vs5t8Apaud9N28kgCrRUdEed4UJ+wWNvicHLPxCa9ENlYuAY31M0ETy5y1vA33YoNPDFTghEbnh6efaE8h4x0Q==}

  micromark-util-types@2.0.2:
    resolution: {integrity: sha512-Yw0ECSpJoViF1qTU4DC6NwtC4aWGt1EkzaQB8KPPyCRR8z9TWeV0HbEFGTO+ZY1wB22zmxnJqhPyTpOVCpeHTA==}

  micromark@4.0.2:
    resolution: {integrity: sha512-zpe98Q6kvavpCr1NPVSCMebCKfD7CA2NqZ+rykeNhONIJBpc1tFKt9hucLGwha3jNTNI8lHpctWJWoimVF4PfA==}

  micromatch@4.0.8:
    resolution: {integrity: sha512-PXwfBhYu0hBCPw8Dn0E+WDYb7af3dSLVWKi3HGv84IdF4TyFoC0ysxFd0Goxw7nSv4T/PzEJQxsYsEiFCKo2BA==}
    engines: {node: '>=8.6'}

  mimic-function@5.0.1:
    resolution: {integrity: sha512-VP79XUPxV2CigYP3jWwAUFSku2aKqBH7uTAapFWCBqutsbmDo96KY5o8uh6U+/YSIn5OxJnXp73beVkpqMIGhA==}
    engines: {node: '>=18'}

  minimatch@3.0.8:
    resolution: {integrity: sha512-6FsRAQsxQ61mw+qP1ZzbL9Bc78x2p5OqNgNpnoAFLTrX8n5Kxph0CsnhmKKNXTWjXqU5L0pGPR7hYk+XWZr60Q==}

  minimatch@9.0.5:
    resolution: {integrity: sha512-G6T0ZX48xgozx7587koeX9Ys2NYy6Gmv//P89sEte9V9whIapMNF4idKxnW2QtCcLiTWlb/wfCabAtAFWhhBow==}
    engines: {node: '>=16 || 14 >=14.17'}

  minipass@7.1.2:
    resolution: {integrity: sha512-qOOzS1cBTWYF4BH8fVePDBOO9iptMnGUEZwNc/cMWnTV2nVLZ7VoNWEPHkYczZA0pdoA7dl6e7FL659nX9S2aw==}
    engines: {node: '>=16 || 14 >=14.17'}

  mitt@3.0.1:
    resolution: {integrity: sha512-vKivATfr97l2/QBCYAkXYDbrIWPM2IIKEl7YPhjCvKlG3kE2gm+uBo6nEXK3M5/Ffh/FLpKExzOQ3JJoJGFKBw==}

  mp4box@1.4.4:
    resolution: {integrity: sha512-rFMnBBRCHLEWTYvC7jQ8d2m2wg/ECRgfGo39fGqNvGRiw/KPIchwQYMnYnmgSu35dd5oxizicy1Xvo8rjFGvNQ==}
    engines: {node: '>=20.8.1'}

  ms@2.1.3:
    resolution: {integrity: sha512-6FlzubTLZG3J2a/NVCAleEhjzq5oxgHyaCU9yYXvcLsvoVaHJq/s5xXI6/XXP6tz7R9xAOtHnSO/tXtF3WRTlA==}

  muggle-string@0.3.1:
    resolution: {integrity: sha512-ckmWDJjphvd/FvZawgygcUeQCxzvohjFO5RxTjj4eq8kw359gFF3E1brjfI+viLMxss5JrHTDRHZvu2/tuy0Qg==}

  mz@2.7.0:
    resolution: {integrity: sha512-z81GNO7nnYMEhrGh9LeymoE4+Yr0Wn5McHIZMK5cfQCl+NDX08sCZgUc9/6MHni9IWuFLm1Z3HTCXu2z9fN62Q==}

  nano-spawn@1.0.2:
    resolution: {integrity: sha512-21t+ozMQDAL/UGgQVBbZ/xXvNO10++ZPuTmKRO8k9V3AClVRht49ahtDjfY8l1q6nSHOrE5ASfthzH3ol6R/hg==}
    engines: {node: '>=20.17'}

  nanoid@3.3.11:
    resolution: {integrity: sha512-N8SpfPUnUp1bK+PMYW8qSWdl9U+wwNWI4QKxOYDy9JAro3WMX7p2OeVRF9v+347pnakNevPmiHhNmZ2HbFA76w==}
    engines: {node: ^10 || ^12 || ^13.7 || ^14 || >=15.0.1}
    hasBin: true

  node-releases@2.0.19:
    resolution: {integrity: sha512-xxOWJsBKtzAq7DY0J+DTzuz58K8e7sJbdgwkbMWQe8UYB6ekmsQ45q0M/tJDsGaZmbC+l7n57UV8Hl5tHxO9uw==}

  normalize-path@3.0.0:
    resolution: {integrity: sha512-6eZs5Ls3WtCisHWp9S2GUy8dqkpGi4BVSz3GaqiE6ezub0512ESztXUwUB6C6IKbQkY2Pnb/mD4WYojCRwcwLA==}
    engines: {node: '>=0.10.0'}

  normalize-range@0.1.2:
    resolution: {integrity: sha512-bdok/XvKII3nUpklnV6P2hxtMNrCboOjAcyBuQnWEhO665FwrSNRxU+AqpsyvO6LgGYPspN+lu5CLtw4jPRKNA==}
    engines: {node: '>=0.10.0'}

  object-assign@4.1.1:
    resolution: {integrity: sha512-rJgTQnkUnH1sFw8yT6VSU3zD3sWmu6sZhIseY8VX+GRu3P6F7Fu+JNDoXfklElbLJSnc3FUQHVe4cU5hj+BcUg==}
    engines: {node: '>=0.10.0'}

  object-hash@3.0.0:
    resolution: {integrity: sha512-RSn9F68PjH9HqtltsSnqYC1XXoWe9Bju5+213R98cNGttag9q9yAOTzdbsqvIa7aNm5WffBZFpWYr2aWrklWAw==}
    engines: {node: '>= 6'}

  onetime@7.0.0:
    resolution: {integrity: sha512-VXJjc87FScF88uafS3JllDgvAm+c/Slfz06lorj2uAY34rlUu0Nt+v8wreiImcrgAjjIHp1rXpTDlLOGw29WwQ==}
    engines: {node: '>=18'}

  oniguruma-parser@0.12.1:
    resolution: {integrity: sha512-8Unqkvk1RYc6yq2WBYRj4hdnsAxVze8i7iPfQr8e4uSP3tRv0rpZcbGUDvxfQQcdwHt/e9PrMvGCsa8OqG9X3w==}

  oniguruma-to-es@4.3.3:
    resolution: {integrity: sha512-rPiZhzC3wXwE59YQMRDodUwwT9FZ9nNBwQQfsd1wfdtlKEyCdRV0avrTcSZ5xlIvGRVPd/cx6ZN45ECmS39xvg==}

  option@0.2.4:
    resolution: {integrity: sha512-pkEqbDyl8ou5cpq+VsnQbe/WlEy5qS7xPzMS1U55OCG9KPvwFD46zDbxQIj3egJSFc3D+XhYOPUzz49zQAVy7A==}

  package-json-from-dist@1.0.1:
    resolution: {integrity: sha512-UEZIS3/by4OC8vL3P2dTXRETpebLI2NiI5vIrjaD/5UtrkFX/tNbwjTSRAGC/+7CAo2pIcBaRgWmcBBHcsaCIw==}

  pako@1.0.11:
    resolution: {integrity: sha512-4hLB8Py4zZce5s4yd9XzopqwVv/yGNhV1Bl8NTmCq1763HeK2+EwVTv+leGeL13Dnh2wfbqowVPXCIO0z4taYw==}

  papaparse@5.5.3:
    resolution: {integrity: sha512-5QvjGxYVjxO59MGU2lHVYpRWBBtKHnlIAcSe1uNFCkkptUh63NFRj0FJQm7nR67puEruUci/ZkjmEFrjCAyP4A==}

  path-browserify@1.0.1:
    resolution: {integrity: sha512-b7uo2UCUOYZcnF/3ID0lulOJi/bafxa1xPe7ZPsammBSpjSWQkjNxlt635YGS2MiR9GjvuXCtz2emr3jbsz98g==}

  path-is-absolute@1.0.1:
    resolution: {integrity: sha512-AVbw3UJ2e9bq64vSaS9Am0fje1Pa8pbGqTTsmXfaIiMpnr5DlDhfJOuLj9Sf95ZPVDAUerDfEk88MPmPe7UCQg==}
    engines: {node: '>=0.10.0'}

  path-key@3.1.1:
    resolution: {integrity: sha512-ojmeN0qd+y0jszEtoY48r0Peq5dwMEkIlCOu6Q5f41lfkswXuKtYrhgoTpLnyIcHm24Uhqx+5Tqm2InSwLhE6Q==}
    engines: {node: '>=8'}

  path-parse@1.0.7:
    resolution: {integrity: sha512-LDJzPVEEEPR+y48z93A0Ed0yXb8pAByGWo/k5YYdYgpY2/2EsOsksJrq7lOHxryrVOn1ejG6oAp8ahvOIQD8sw==}

  path-scurry@1.11.1:
    resolution: {integrity: sha512-Xa4Nw17FS9ApQFJ9umLiJS4orGjm7ZzwUrwamcGQuHSzDyth9boKDaycYdDcZDuqYATXw4HFXgaqWTctW/v1HA==}
    engines: {node: '>=16 || 14 >=14.18'}

  picocolors@1.1.1:
    resolution: {integrity: sha512-xceH2snhtb5M9liqDsmEw56le376mTZkEX/jEb/RxNFyegNul7eNslCXP9FDj/Lcu0X8KEyMceP2ntpaHrDEVA==}

  picomatch@2.3.1:
    resolution: {integrity: sha512-JU3teHTNjmE2VCGFzuY8EXzCDVwEqB2a8fsIvwaStHhAWJEeVd1o1QD80CU6+ZdEXXSLbSsuLwJjkCBWqRQUVA==}
    engines: {node: '>=8.6'}

  picomatch@4.0.3:
    resolution: {integrity: sha512-5gTmgEY/sqK6gFXLIsQNH19lWb4ebPDLA4SdLP7dsWkIXHWlG66oPuVvXSGFPppYZz8ZDZq0dYYrbHfBCVUb1Q==}
    engines: {node: '>=12'}

  pidtree@0.6.0:
    resolution: {integrity: sha512-eG2dWTVw5bzqGRztnHExczNxt5VGsE6OwTeCG3fdUf9KBsZzO3R5OIIIzWR+iZA0NtZ+RDVdaoE2dK1cn6jH4g==}
    engines: {node: '>=0.10'}
    hasBin: true

  pify@2.3.0:
    resolution: {integrity: sha512-udgsAY+fTnvv7kI7aaxbqwWNb0AHiB0qBO89PZKPkoTmGOgdbrHDKD+0B2X4uTfJ/FT1R09r9gTsjUjNJotuog==}
    engines: {node: '>=0.10.0'}

  pirates@4.0.7:
    resolution: {integrity: sha512-TfySrs/5nm8fQJDcBDuUng3VOUKsd7S+zqvbOTiGXHfxX4wK31ard+hoNuvkicM/2YFzlpDgABOevKSsB4G/FA==}
    engines: {node: '>= 6'}

  postcss-import@15.1.0:
    resolution: {integrity: sha512-hpr+J05B2FVYUAXHeK1YyI267J/dDDhMU6B6civm8hSY1jYJnBXxzKDKDswzJmtLHryrjhnDjqqp/49t8FALew==}
    engines: {node: '>=14.0.0'}
    peerDependencies:
      postcss: ^8.0.0

  postcss-js@4.0.1:
    resolution: {integrity: sha512-dDLF8pEO191hJMtlHFPRa8xsizHaM82MLfNkUHdUtVEV3tgTp5oj+8qbEqYM57SLfc74KSbw//4SeJma2LRVIw==}
    engines: {node: ^12 || ^14 || >= 16}
    peerDependencies:
      postcss: ^8.4.21

  postcss-load-config@4.0.2:
    resolution: {integrity: sha512-bSVhyJGL00wMVoPUzAVAnbEoWyqRxkjv64tUl427SKnPrENtq6hJwUojroMz2VB+Q1edmi4IfrAPpami5VVgMQ==}
    engines: {node: '>= 14'}
    peerDependencies:
      postcss: '>=8.0.9'
      ts-node: '>=9.0.0'
    peerDependenciesMeta:
      postcss:
        optional: true
      ts-node:
        optional: true

  postcss-nested@6.2.0:
    resolution: {integrity: sha512-HQbt28KulC5AJzG+cZtj9kvKB93CFCdLvog1WFLf1D+xmMvPGlBstkpTEZfK5+AN9hfJocyBFCNiqyS48bpgzQ==}
    engines: {node: '>=12.0'}
    peerDependencies:
      postcss: ^8.2.14

  postcss-selector-parser@6.0.10:
    resolution: {integrity: sha512-IQ7TZdoaqbT+LCpShg46jnZVlhWD2w6iQYAcYXfHARZ7X1t/UGhhceQDs5X0cGqKvYlHNOuv7Oa1xmb0oQuA3w==}
    engines: {node: '>=4'}

  postcss-selector-parser@6.1.2:
    resolution: {integrity: sha512-Q8qQfPiZ+THO/3ZrOrO0cJJKfpYCagtMUkXbnEfmgUjwXg6z/WBeOyS9APBBPCTSiDV+s4SwQGu8yFsiMRIudg==}
    engines: {node: '>=4'}

  postcss-value-parser@4.2.0:
    resolution: {integrity: sha512-1NNCs6uurfkVbeXG4S8JFT9t19m45ICnif8zWLd5oPSZ50QnwMfK+H3jv408d4jw/7Bttv5axS5IiHoLaVNHeQ==}

  postcss@8.5.6:
    resolution: {integrity: sha512-3Ybi1tAuwAP9s0r1UQ2J4n5Y0G05bJkpUIO0/bI9MhwmD70S5aTWbXGBwxHrelT+XM1k6dM0pk+SwNkpTRN7Pg==}
    engines: {node: ^10 || ^12 || >=14}

  potpack@1.0.2:
    resolution: {integrity: sha512-choctRBIV9EMT9WGAZHn3V7t0Z2pMQyl0EZE6pFc/6ml3ssw7Dlf/oAOvFwjm1HVsqfQN8GfeFyJ+d8tRzqueQ==}

  pptxtojson@1.5.2:
    resolution: {integrity: sha512-8kvZUr92qHOBUUchUg1c9hMU/lwcIUEoDLf0wEwoM3FenOfNYRPxlnbPYLcngzvShhRgwAGmp4j/nmCGf3+VMA==}

  process-nextick-args@2.0.1:
    resolution: {integrity: sha512-3ouUOpQhtgrbOa17J7+uxOTpITYWaGP7/AhoR3+A+/1e9skrzelGi/dXzEYyvbxubEF6Wn2ypscTKiKJFFn1ag==}

  property-information@7.1.0:
    resolution: {integrity: sha512-TwEZ+X+yCJmYfL7TPUOcvBZ4QfoT5YenQiJuX//0th53DE6w0xxLEtfK3iyryQFddXuvkIk51EEgrJQ0WJkOmQ==}

  punycode@2.3.1:
    resolution: {integrity: sha512-vYt7UD1U9Wg6138shLtLOvdAu+8DsC/ilFtEVHcH+wydcSpNE20AfSOduf6MkRFahL5FY7X1oU7nKVZFtfq8Fg==}
    engines: {node: '>=6'}

  queue-microtask@1.2.3:
    resolution: {integrity: sha512-NuaNSa6flKT5JaSYQzJok04JzTL1CA6aGhv5rfLW3PgqA+M2ChpZQnAC8h8i4ZFkBS8X5RqkDBHA7r4hej3K9A==}

  quickselect@3.0.0:
    resolution: {integrity: sha512-XdjUArbK4Bm5fLLvlm5KpTFOiOThgfWWI4axAZDWg4E/0mKdZyI9tNEfds27qCi1ze/vwTR16kvmmGhRra3c2g==}

  rbush@4.0.1:
    resolution: {integrity: sha512-IP0UpfeWQujYC8Jg162rMNc01Rf0gWMMAb2Uxus/Q0qOFw4lCcq6ZnQEZwUoJqWyUGJ9th7JjwI4yIWo+uvoAQ==}

  react-dom@18.3.1:
    resolution: {integrity: sha512-5m4nQKp+rZRb09LNH59GM4BxTh9251/ylbKIbpe7TpGxfJ+9kv6BLkLBXIjjspbgbnIBNqlI23tRnTWT0snUIw==}
    peerDependencies:
      react: ^18.3.1

  react-i18next@15.6.0:
    resolution: {integrity: sha512-W135dB0rDfiFmbMipC17nOhGdttO5mzH8BivY+2ybsQBbXvxWIwl3cmeH3T9d+YPBSJu/ouyJKFJTtkK7rJofw==}
    peerDependencies:
      i18next: '>= 23.2.3'
      react: '>= 16.8.0'
      react-dom: '*'
      react-native: '*'
      typescript: ^5
    peerDependenciesMeta:
      react-dom:
        optional: true
      react-native:
        optional: true
      typescript:
        optional: true

  react-refresh@0.17.0:
    resolution: {integrity: sha512-z6F7K9bV85EfseRCp2bzrpyQ0Gkw1uLoCel9XBVWPg/TjRj94SkJzUTGfOa4bs7iJvBWtQG0Wq7wnI0syw3EBQ==}
    engines: {node: '>=0.10.0'}

  react@18.3.1:
    resolution: {integrity: sha512-wS+hAgJShR0KhEvPJArfuPVN1+Hz1t0Y6n5jLrGQbkb4urgPE/0Rve+1kMB1v/oWgHgm4WIcV+i7F2pTVj+2iQ==}
    engines: {node: '>=0.10.0'}

  read-cache@1.0.0:
    resolution: {integrity: sha512-Owdv/Ft7IjOgm/i0xvNDZ1LrRANRfew4b2prF3OWMQLxLfu3bS8FVhCsrSCMK4lR56Y9ya+AThoTpDCTxCmpRA==}

  readable-stream@2.3.8:
    resolution: {integrity: sha512-8p0AUk4XODgIewSi0l8Epjs+EVnWiK7NoDIEGU0HhE7+ZyY8D1IMY7odu5lRrFXGg71L15KG8QrPmum45RTtdA==}

  readdirp@3.6.0:
    resolution: {integrity: sha512-hOS089on8RduqdbhvQ5Z37A0ESjsqz6qnRcffsMU3495FuTdqSm+7bhJ29JvIOsBDEEnan5DPu9t3To9VRlMzA==}
    engines: {node: '>=8.10.0'}

  regex-recursion@6.0.2:
    resolution: {integrity: sha512-0YCaSCq2VRIebiaUviZNs0cBz1kg5kVS2UKUfNIx8YVs1cN3AV7NTctO5FOKBA+UT2BPJIWZauYHPqJODG50cg==}

  regex-utilities@2.3.0:
    resolution: {integrity: sha512-8VhliFJAWRaUiVvREIiW2NXXTmHs4vMNnSzuJVhscgmGav3g9VDxLrQndI3dZZVVdp0ZO/5v0xmX516/7M9cng==}

  regex@6.0.1:
    resolution: {integrity: sha512-uorlqlzAKjKQZ5P+kTJr3eeJGSVroLKoHmquUj4zHWuR+hEyNqlXsSKlYYF5F4NI6nl7tWCs0apKJ0lmfsXAPA==}

  resolve@1.19.0:
    resolution: {integrity: sha512-rArEXAgsBG4UgRGcynxWIWKFvh/XZCcS8UJdHhwy91zwAvCZIbcs+vAbflgBnNjYMs/i/i+/Ux6IZhML1yPvxg==}

  resolve@1.22.10:
    resolution: {integrity: sha512-NPRy+/ncIMeDlTAsuqwKIiferiawhefFJtkNSW0qZJEqMEb+qBt/77B/jGeeek+F0uOeN05CDa6HXbbIgtVX4w==}
    engines: {node: '>= 0.4'}
    hasBin: true

  restore-cursor@5.1.0:
    resolution: {integrity: sha512-oMA2dcrw6u0YfxJQXm342bFKX/E4sG9rbTzO9ptUcR/e8A33cHuvStiYOwH7fszkZlZ1z/ta9AAoPk2F4qIOHA==}
    engines: {node: '>=18'}

  reusify@1.1.0:
    resolution: {integrity: sha512-g6QUff04oZpHs0eG5p83rFLhHeV00ug/Yf9nZM6fLeUrPguBTkTQOdpAWWspMh55TZfVQDPaN3NQJfbVRAxdIw==}
    engines: {iojs: '>=1.0.0', node: '>=0.10.0'}

  rfdc@1.4.1:
    resolution: {integrity: sha512-q1b3N5QkRUWUl7iyylaaj3kOpIT0N2i9MqIEQXP73GVsN9cw3fdx8X63cEmWhJGi2PPCF23Ijp7ktmd39rawIA==}

<<<<<<< HEAD
  rollup@3.29.5:
    resolution: {integrity: sha512-GVsDdsbJzzy4S/v3dqWPJ7EfvZJfCHiDqe80IyrF59LYuP+e6U1LJoUqeuqRbwAWoMNoXivMNeNAOf5E22VA1w==}
    engines: {node: '>=14.18.0', npm: '>=8.0.0'}
    hasBin: true

  rollup@4.45.1:
    resolution: {integrity: sha512-4iya7Jb76fVpQyLoiVpzUrsjQ12r3dM7fIVz+4NwoYvZOShknRmiv+iu9CClZml5ZLGb0XMcYLutK6w9tgxHDw==}
=======
  rollup@4.50.1:
    resolution: {integrity: sha512-78E9voJHwnXQMiQdiqswVLZwJIzdBKJ1GdI5Zx6XwoFKUIk09/sSrr+05QFzvYb8q6Y9pPV45zzDuYa3907TZA==}
>>>>>>> 2afe30c7
    engines: {node: '>=18.0.0', npm: '>=8.0.0'}
    hasBin: true

  run-parallel@1.2.0:
    resolution: {integrity: sha512-5l4VyZR86LZ/lDxZTR6jqL8AFE2S0IFLMP26AbjsLVADxHdhB/c0GUsH+y39UfCi3dzz8OlQuPmnaJOMoDHQBA==}

  safe-buffer@5.1.2:
    resolution: {integrity: sha512-Gd2UZBJDkXlY7GbJxfsE8/nvKkUEU1G38c1siN6QP6a9PT9MmHB8GnpscSmMJSoF8LOIrt8ud/wPtojys4G6+g==}

  scheduler@0.23.2:
    resolution: {integrity: sha512-UOShsPwz7NrMUqhR6t0hWjFduvOzbtv7toDH1/hIrfRNIDBnnBWd0CwJTGvTpngVlmwGCdP9/Zl/tVrDqcuYzQ==}

  semver@6.3.1:
    resolution: {integrity: sha512-BR7VvDCVHO+q2xBEWskxS6DJE1qRnb7DxzUrogb71CWoSficBxYsiAGd+Kl0mmq/MprG9yArRkyrQxTO6XjMzA==}
    hasBin: true

  semver@7.5.4:
    resolution: {integrity: sha512-1bCSESV6Pv+i21Hvpxp3Dx+pSD8lIPt8uVjRrxAUt/nbswYc+tK6Y2btiULjd4+fnq15PX+nqQDC7Oft7WkwcA==}
    engines: {node: '>=10'}
    hasBin: true

  semver@7.7.2:
    resolution: {integrity: sha512-RF0Fw+rO5AMf9MAyaRXI4AV0Ulj5lMHqVxxdSgiVbixSCXoEmmX/jk0CuJw4+3SqroYO9VoUh+HcuJivvtJemA==}
    engines: {node: '>=10'}
    hasBin: true

  setimmediate@1.0.5:
    resolution: {integrity: sha512-MATJdZp8sLqDl/68LfQmbP8zKPLQNV6BIZoIgrscFDQ+RsvK/BxeDQOgyxKKoh0y/8h3BqVFnCqQ/gd+reiIXA==}

  shebang-command@2.0.0:
    resolution: {integrity: sha512-kHxr2zZpYtdmrN1qDjrrX/Z1rR1kG8Dx+gkpK1G4eXmvXswmcE1hTWBWYUzlraYw1/yZp6YuDY77YtvbN0dmDA==}
    engines: {node: '>=8'}

  shebang-regex@3.0.0:
    resolution: {integrity: sha512-7++dFhtcx3353uBaq8DDR4NuxBetBzC7ZQOhmTQInHEd6bSrXdiEyzCvG07Z44UYdLShWUyXt5M/yhz8ekcb1A==}
    engines: {node: '>=8'}

  shiki@3.9.2:
    resolution: {integrity: sha512-t6NKl5e/zGTvw/IyftLcumolgOczhuroqwXngDeMqJ3h3EQiTY/7wmfgPlsmloD8oYfqkEDqxiaH37Pjm1zUhQ==}

  signal-exit@4.1.0:
    resolution: {integrity: sha512-bzyZ1e88w9O1iNJbKnOlvYTrWPDl46O1bG0D3XInv+9tkPrxrN8jUUTiFlDkkmKWgn1M6CfIA13SuGqOa9Korw==}
    engines: {node: '>=14'}

  slice-ansi@5.0.0:
    resolution: {integrity: sha512-FC+lgizVPfie0kkhqUScwRu1O/lF6NOgJmlCgK+/LYxDCTk8sGelYaHDhFcDN+Sn3Cv+3VSa4Byeo+IMCzpMgQ==}
    engines: {node: '>=12'}

  slice-ansi@7.1.0:
    resolution: {integrity: sha512-bSiSngZ/jWeX93BqeIAbImyTbEihizcwNjFoRUIY/T1wWQsfsm2Vw1agPKylXvQTU7iASGdHhyqRlqQzfz+Htg==}
    engines: {node: '>=18'}

  source-map-js@1.2.1:
    resolution: {integrity: sha512-UXWMKhLOwVKb728IUtQPXxfYU+usdybtUrK/8uGE8CQMvrhOpwvzDBwj0QhSL7MQc7vIsISBG8VQ8+IDQxpfQA==}
    engines: {node: '>=0.10.0'}

  source-map-support@0.5.21:
    resolution: {integrity: sha512-uBHU3L3czsIyYXKX88fdrGovxdSCoTGDRZ6SYXtSRxLZUzHg5P/66Ht6uoUlHu9EZod+inXhKo3qQgwXUT/y1w==}

  source-map@0.6.1:
    resolution: {integrity: sha512-UjgapumWlbMhkBgzT7Ykc5YXUT46F0iKu8SGXq0bcwP5dz/h0Plj6enJqjz1Zbq2l5WaqYnrVbwWOWMyF3F47g==}
    engines: {node: '>=0.10.0'}

  space-separated-tokens@2.0.2:
    resolution: {integrity: sha512-PEGlAwrG8yXGXRjW32fGbg66JAlOAwbObuqVoJpv/mRgoWDQfgH1wDPvtzWyUSNAXBGSk8h755YDbbcEy3SH2Q==}

  sprintf-js@1.0.3:
    resolution: {integrity: sha512-D9cPgkvLlV3t3IzL0D0YLvGA9Ahk4PcvVwUbN0dSGr1aP0Nrt4AEnTUbuGvquEC0mA64Gqt1fzirlRs5ibXx8g==}

  ssf@0.11.2:
    resolution: {integrity: sha512-+idbmIXoYET47hH+d7dfm2epdOMUDjqcB4648sTZ+t2JwoyBFL/insLfB/racrDmsKB3diwsDA696pZMieAC5g==}
    engines: {node: '>=0.8'}

  string-argv@0.3.2:
    resolution: {integrity: sha512-aqD2Q0144Z+/RqG52NeHEkZauTAUWJO8c6yTftGJKO3Tja5tUgIfmIl6kExvhtxSDP7fXB6DvzkfMpCd/F3G+Q==}
    engines: {node: '>=0.6.19'}

  string-width@4.2.3:
    resolution: {integrity: sha512-wKyQRQpjJ0sIp62ErSZdGsjMJWsap5oRNihHhu6G7JVO/9jIB6UyevL+tXuOqrng8j/cxKTWyWUwvSTriiZz/g==}
    engines: {node: '>=8'}

  string-width@5.1.2:
    resolution: {integrity: sha512-HnLOCR3vjcY8beoNLtcjZ5/nxn2afmME6lhrDrebokqMap+XbeW8n9TXpPDOqdGK5qcI3oT0GKTW6wC7EMiVqA==}
    engines: {node: '>=12'}

  string-width@7.2.0:
    resolution: {integrity: sha512-tsaTIkKW9b4N+AEj+SVA+WhJzV7/zMhcSu78mLKWSk7cXMOSHsBKFWUs0fWwq8QyK3MgJBQRX6Gbi4kYbdvGkQ==}
    engines: {node: '>=18'}

  string_decoder@1.1.1:
    resolution: {integrity: sha512-n/ShnvDi6FHbbVfviro+WojiFzv+s8MPMHBczVePfUpDJLwoLT0ht1l4YwBCbi8pJAveEEdnkHyPyTP/mzRfwg==}

  stringify-entities@4.0.4:
    resolution: {integrity: sha512-IwfBptatlO+QCJUo19AqvrPNqlVMpW9YEL2LIVY+Rpv2qsjCGxaDLNRgeGsQWJhfItebuJhsGSLjaBbNSQ+ieg==}

  strip-ansi@6.0.1:
    resolution: {integrity: sha512-Y38VPSHcqkFrCpFnQ9vuSXmquuv5oXOKpGeT6aGrr3o3Gc9AlVa6JBfUSOCnbxGGZF+/0ooI7KrPuUSztUdU5A==}
    engines: {node: '>=8'}

  strip-ansi@7.1.0:
    resolution: {integrity: sha512-iq6eVVI64nQQTRYq2KtEg2d2uU7LElhTJwsH4YzIHZshxlgZms/wIc4VoDQTlG/IvVIrBKG06CrZnp0qv7hkcQ==}
    engines: {node: '>=12'}

  strip-json-comments@3.1.1:
    resolution: {integrity: sha512-6fPc+R4ihwqP6N/aIv2f1gMH8lOVtWQHoqC4yK6oSDVVocumAsfCqjkXnqiYMhmMwS/mEHLp7Vehlt3ql6lEig==}
    engines: {node: '>=8'}

  sucrase@3.35.0:
    resolution: {integrity: sha512-8EbVDiu9iN/nESwxeSxDKe0dunta1GOlHufmSSXxMD2z2/tMZpDMpvXQGsc+ajGo8y2uYUmixaSRUc/QPoQ0GA==}
    engines: {node: '>=16 || 14 >=14.17'}
    hasBin: true

  supports-color@8.1.1:
    resolution: {integrity: sha512-MpUEN2OodtUzxvKQl72cUF7RQ5EiHsGvSsVG0ia9c5RbWGL2CI4C7EpPS8UTBIplnlzZiNuV56w+FuNxy3ty2Q==}
    engines: {node: '>=10'}

  supports-preserve-symlinks-flag@1.0.0:
    resolution: {integrity: sha512-ot0WnXS9fgdkgIcePe6RHNk1WA8+muPa6cSjeR3V8K27q9BB1rTE3R1p7Hv0z1ZyAc8s6Vvv8DIyWf681MAt0w==}
    engines: {node: '>= 0.4'}

  tailwindcss@3.4.17:
    resolution: {integrity: sha512-w33E2aCvSDP0tW9RZuNXadXlkHXqFzSkQew/aIa2i/Sj8fThxwovwlXHSPXTbAHwEIhBFXAedUhP2tueAKP8Og==}
    engines: {node: '>=14.0.0'}
    hasBin: true

  terser@5.44.0:
    resolution: {integrity: sha512-nIVck8DK+GM/0Frwd+nIhZ84pR/BX7rmXMfYwyg+Sri5oGVE99/E3KvXqpC2xHFxyqXyGHTKBSioxxplrO4I4w==}
    engines: {node: '>=10'}
    hasBin: true

  thenify-all@1.6.0:
    resolution: {integrity: sha512-RNxQH/qI8/t3thXJDwcstUO4zeqo64+Uy/+sNVRBx4Xn2OX+OZ9oP+iJnNFqplFra2ZUVeKCSa2oVWi3T4uVmA==}
    engines: {node: '>=0.8'}

  thenify@3.3.1:
    resolution: {integrity: sha512-RVZSIV5IG10Hk3enotrhvz0T9em6cyHBLkH/YAZuKqd8hRkKhSfCGIcP2KUY0EPxndzANBmNllzWPwak+bheSw==}

  three-stdlib@2.36.0:
    resolution: {integrity: sha512-kv0Byb++AXztEGsULgMAs8U2jgUdz6HPpAB/wDJnLiLlaWQX2APHhiTJIN7rqW+Of0eRgcp7jn05U1BsCP3xBA==}
    peerDependencies:
      three: '>=0.128.0'

  three@0.179.1:
    resolution: {integrity: sha512-5y/elSIQbrvKOISxpwXCR4sQqHtGiOI+MKLc3SsBdDXA2hz3Mdp3X59aUp8DyybMa34aeBwbFTpdoLJaUDEWSw==}

  through2@3.0.2:
    resolution: {integrity: sha512-enaDQ4MUyP2W6ZyT6EsMzqBPZaM/avg8iuo+l2d3QCs0J+6RaqkHV/2/lOwDTueBHeJ/2LG9lrLW3d5rWPucuQ==}

  tinycolor2@1.6.0:
    resolution: {integrity: sha512-XPaBkWQJdsf3pLKJV9p4qN/S+fm2Oj8AIPo1BTUhg5oxkvm9+SVEGFdhyOz7tTdUTfvxMiAs4sp6/eZO2Ew+pw==}

  tinyglobby@0.2.15:
    resolution: {integrity: sha512-j2Zq4NyQYG5XMST4cbs02Ak8iJUdxRM0XI5QyxXuZOzKOINmWurp3smXu3y5wDcJrptwpSjgXHzIQxR0omXljQ==}
    engines: {node: '>=12.0.0'}

  to-regex-range@5.0.1:
    resolution: {integrity: sha512-65P7iz6X5yEr1cwcgvQxbbIw7Uk3gOy5dIdtZ4rDveLqhrdJP+Li/Hx6tyK0NEb+2GCyneCMJiGqrADCSNk8sQ==}
    engines: {node: '>=8.0'}

  trim-lines@3.0.1:
    resolution: {integrity: sha512-kRj8B+YHZCc9kQYdWfJB2/oUl9rA99qbowYYBtr4ui4mZyAQ2JpvVBd/6U2YloATfqBhBTSMhTpgBHtU0Mf3Rg==}

  ts-interface-checker@0.1.13:
    resolution: {integrity: sha512-Y/arvbn+rrz3JCKl9C4kVNfTfSm2/mEp5FSz5EsZSANGPSlQrpRI5M4PKF+mJnE52jOO90PnPSc3Ur3bTQw0gA==}

  tslib@2.8.1:
    resolution: {integrity: sha512-oJFu94HQb+KVduSUQL7wnpmqnfmLsOA/nAh6b6EH0wCEoK0/mPeXU6c3wKDV83MkOuHPRHtSXKKU99IBazS/2w==}

  txml@5.1.1:
    resolution: {integrity: sha512-TwMDLnXQ09enNaxybLVvKZU7rqog8LgnuAs4ZYXM0nV0eu10iLsSFwlX3AEknAXXtH1wT3CYfoiXAjyBexcmuw==}

  typescript@5.4.2:
    resolution: {integrity: sha512-+2/g0Fds1ERlP6JsakQQDXjZdZMM+rqpamFZJEKh4kwTIn3iDkgKtby0CeNd5ATNZ4Ry1ax15TMx0W2V+miizQ==}
    engines: {node: '>=14.17'}
    hasBin: true

  typescript@5.6.3:
    resolution: {integrity: sha512-hjcS1mhfuyi4WW8IWtjP7brDrG2cuDZukyrYrSauoXGNgx0S7zceP07adYkJycEr56BOUTNPzbInooiN3fn1qw==}
    engines: {node: '>=14.17'}
    hasBin: true

  uid@2.0.2:
    resolution: {integrity: sha512-u3xV3X7uzvi5b1MncmZo3i2Aw222Zk1keqLA1YkHldREkAhAqi65wuPfe7lHx8H/Wzy+8CE7S7uS3jekIM5s8g==}
    engines: {node: '>=8'}

  underscore@1.13.7:
    resolution: {integrity: sha512-GMXzWtsc57XAtguZgaQViUOzs0KTkk8ojr3/xAxXLITqf/3EMwxC0inyETfDFjH/Krbhuep0HNbbjI9i/q3F3g==}

  undici-types@6.21.0:
    resolution: {integrity: sha512-iwDZqg0QAGrg9Rav5H4n0M64c3mkR59cJ6wQp+7C4nI0gsmExaedaYLNO44eT4AtBBwjbTiGPMlt2Md0T9H9JQ==}

  undici-types@7.8.0:
    resolution: {integrity: sha512-9UJ2xGDvQ43tYyVMpuHlsgApydB8ZKfVYTsLDhXkFL/6gfkp+U8xTGdh8pMJv1SpZna0zxG1DwsKZsreLbXBxw==}

  unist-util-is@6.0.0:
    resolution: {integrity: sha512-2qCTHimwdxLfz+YzdGfkqNlH0tLi9xjTnHddPmJwtIG9MGsdbutfTc4P+haPD7l7Cjxf/WZj+we5qfVPvvxfYw==}

  unist-util-position@5.0.0:
    resolution: {integrity: sha512-fucsC7HjXvkB5R3kTCO7kUjRdrS0BJt3M/FPxmHMBOm8JQi2BsHAHFsy27E0EolP8rp0NzXsJ+jNPyDWvOJZPA==}

  unist-util-stringify-position@4.0.0:
    resolution: {integrity: sha512-0ASV06AAoKCDkS2+xw5RXJywruurpbC4JZSm7nr7MOt1ojAzvyyaO+UxZf18j8FCF6kmzCZKcAgN/yu2gm2XgQ==}

  unist-util-visit-parents@6.0.1:
    resolution: {integrity: sha512-L/PqWzfTP9lzzEa6CKs0k2nARxTdZduw3zyh8d2NVBnsyvHjSX4TWse388YrrQKbvI8w20fGjGlhgT96WwKykw==}

  unist-util-visit@5.0.0:
    resolution: {integrity: sha512-MR04uvD+07cwl/yhVuVWAtw+3GOR/knlL55Nd/wAdblk27GCVt3lqpTivy/tkJcZoNPzTwS1Y+KMojlLDhoTzg==}

  universalify@0.1.2:
    resolution: {integrity: sha512-rBJeI5CXAlmy1pV+617WB9J63U6XcazHHF2f2dbJix4XzpUF0RS3Zbj0FGIOCAva5P/d/GBOYaACQ1w+0azUkg==}
    engines: {node: '>= 4.0.0'}

  update-browserslist-db@1.1.3:
    resolution: {integrity: sha512-UxhIZQ+QInVdunkDAaiazvvT/+fXL5Osr0JZlJulepYu6Jd7qJtDZjlur0emRlT71EN3ScPoE7gvsuIKKNavKw==}
    hasBin: true
    peerDependencies:
      browserslist: '>= 4.21.0'

  uri-js@4.4.1:
    resolution: {integrity: sha512-7rKUyy33Q1yc98pQ1DAmLtwX109F7TIfWlW1Ydo8Wl1ii1SeHieeh0HHfPeL2fMXK6z0s8ecKs9frCuLJvndBg==}

  util-deprecate@1.0.2:
    resolution: {integrity: sha512-EPD5q1uXyFxJpCrLnCc1nHnq3gOa6DZBocAIiI2TaSCA7VCJ1UJDMagCzIkXNsUYfD1daK//LTEQ8xiIbrHtcw==}

  validator@13.15.15:
    resolution: {integrity: sha512-BgWVbCI72aIQy937xbawcs+hrVaN/CZ2UwutgaJ36hGqRrLNM+f5LUT/YPRbo8IV/ASeFzXszezV+y2+rq3l8A==}
    engines: {node: '>= 0.10'}

  vfile-message@4.0.3:
    resolution: {integrity: sha512-QTHzsGd1EhbZs4AsQ20JX1rC3cOlt/IWJruk893DfLRr57lcnOeMaWG4K0JrRta4mIJZKth2Au3mM3u03/JWKw==}

  vfile@6.0.3:
    resolution: {integrity: sha512-KzIbH/9tXat2u30jf+smMwFCsno4wHVdNmzFyL+T/L3UGqqk6JKfVqOFOZEpZSHADH1k40ab6NUIXZq422ov3Q==}

<<<<<<< HEAD
  vite-plugin-dts@3.9.1:
    resolution: {integrity: sha512-rVp2KM9Ue22NGWB8dNtWEr+KekN3rIgz1tWD050QnRGlriUCmaDwa7qA5zDEjbXg5lAXhYMSBJtx3q3hQIJZSg==}
    engines: {node: ^14.18.0 || >=16.0.0}
    peerDependencies:
      typescript: '*'
      vite: '*'
    peerDependenciesMeta:
      vite:
        optional: true

  vite@4.5.14:
    resolution: {integrity: sha512-+v57oAaoYNnO3hIu5Z/tJRZjq5aHM2zDve9YZ8HngVHbhk66RStobhb1sqPMIPEleV6cNKYK4eGrAbE9Ulbl2g==}
    engines: {node: ^14.18.0 || >=16.0.0}
    hasBin: true
    peerDependencies:
      '@types/node': '>= 14'
      less: '*'
      lightningcss: ^1.21.0
      sass: '*'
      stylus: '*'
      sugarss: '*'
      terser: ^5.4.0
    peerDependenciesMeta:
      '@types/node':
        optional: true
      less:
        optional: true
      lightningcss:
        optional: true
      sass:
        optional: true
      stylus:
        optional: true
      sugarss:
        optional: true
      terser:
        optional: true

  vite@6.3.5:
    resolution: {integrity: sha512-cZn6NDFE7wdTpINgs++ZJ4N49W2vRp8LCKrn3Ob1kYNtOo21vfDoaV5GzBfLU4MovSAB8uNRm4jgzVQZ+mBzPQ==}
=======
  vite@6.3.6:
    resolution: {integrity: sha512-0msEVHJEScQbhkbVTb/4iHZdJ6SXp/AvxL2sjwYQFfBqleHtnCqv1J3sa9zbWz/6kW1m9Tfzn92vW+kZ1WV6QA==}
>>>>>>> 2afe30c7
    engines: {node: ^18.0.0 || ^20.0.0 || >=22.0.0}
    hasBin: true
    peerDependencies:
      '@types/node': ^18.0.0 || ^20.0.0 || >=22.0.0
      jiti: '>=1.21.0'
      less: '*'
      lightningcss: ^1.21.0
      sass: '*'
      sass-embedded: '*'
      stylus: '*'
      sugarss: '*'
      terser: ^5.16.0
      tsx: ^4.8.1
      yaml: ^2.4.2
    peerDependenciesMeta:
      '@types/node':
        optional: true
      jiti:
        optional: true
      less:
        optional: true
      lightningcss:
        optional: true
      sass:
        optional: true
      sass-embedded:
        optional: true
      stylus:
        optional: true
      sugarss:
        optional: true
      terser:
        optional: true
      tsx:
        optional: true
      yaml:
        optional: true

  void-elements@3.1.0:
    resolution: {integrity: sha512-Dhxzh5HZuiHQhbvTW9AMetFfBHDMYpo23Uo9btPXgdYP+3T5S+p+jgNy7spra+veYhBP2dCSgxR/i2Y02h5/6w==}
    engines: {node: '>=0.10.0'}

  vue-template-compiler@2.7.16:
    resolution: {integrity: sha512-AYbUWAJHLGGQM7+cNTELw+KsOG9nl2CnSv467WobS5Cv9uk3wFcnr1Etsz2sEIHEZvw1U+o9mRlEO6QbZvUPGQ==}

  vue-tsc@1.8.27:
    resolution: {integrity: sha512-WesKCAZCRAbmmhuGl3+VrdWItEvfoFIPXOvUJkjULi+x+6G/Dy69yO3TBRJDr9eUlmsNAwVmxsNZxvHKzbkKdg==}
    hasBin: true
    peerDependencies:
      typescript: '*'

  which@2.0.2:
    resolution: {integrity: sha512-BLI3Tl1TW3Pvl70l3yq3Y64i+awpwXqsGBYWkkqMtnbXgrMD+yj7rhW0kuEDxzJaYXGjEW5ogapKNMEKNMjibA==}
    engines: {node: '>= 8'}
    hasBin: true

  wmf@1.0.2:
    resolution: {integrity: sha512-/p9K7bEh0Dj6WbXg4JG0xvLQmIadrner1bi45VMJTfnbVHsc7yIajZyoSoK60/dtVBs12Fm6WkUI5/3WAVsNMw==}
    engines: {node: '>=0.8'}

  word@0.3.0:
    resolution: {integrity: sha512-OELeY0Q61OXpdUfTp+oweA/vtLVg5VDOXh+3he3PNzLGG/y0oylSOC1xRVj0+l4vQ3tj/bB1HVHv1ocXkQceFA==}
    engines: {node: '>=0.8'}

  wrap-ansi@7.0.0:
    resolution: {integrity: sha512-YVGIj2kamLSTxw6NsZjoBxfSwsn0ycdesmc4p+Q21c5zPuZ1pl+NfxVdxPtdHvmNVOQ6XSYG4AUtyt/Fi7D16Q==}
    engines: {node: '>=10'}

  wrap-ansi@8.1.0:
    resolution: {integrity: sha512-si7QWI6zUMq56bESFvagtmzMdGOtoxfR+Sez11Mobfc7tm+VkUckk9bW2UeffTGVUbOksxmSw0AA2gs8g71NCQ==}
    engines: {node: '>=12'}

  wrap-ansi@9.0.0:
    resolution: {integrity: sha512-G8ura3S+3Z2G+mkgNRq8dqaFZAuxfsxpBB8OCTGRTCtp+l/v9nbFNmCUP1BZMts3G1142MsZfn6eeUKrr4PD1Q==}
    engines: {node: '>=18'}

  xlsx@0.18.5:
    resolution: {integrity: sha512-dmg3LCjBPHZnQp5/F/+nnTa+miPJxUXB6vtk42YjBBKayDNagxGEeIdWApkYPOf3Z3pm3k62Knjzp7lMeTEtFQ==}
    engines: {node: '>=0.8'}
    hasBin: true

  xmlbuilder@10.1.1:
    resolution: {integrity: sha512-OyzrcFLL/nb6fMGHbiRDuPup9ljBycsdCypwuyg5AAHvyWzGfChJpCXMG88AGTIMFhGZ9RccFN1e6lhg3hkwKg==}
    engines: {node: '>=4.0'}

  yallist@3.1.1:
    resolution: {integrity: sha512-a4UGQaWPH59mOXUYnAG2ewncQS4i4F43Tv3JoAM+s2VDAmS9NsK8GpDMLrCHPksFT7h3K6TOoUNn2pb7RoXx4g==}

  yallist@4.0.0:
    resolution: {integrity: sha512-3wdGidZyq5PB084XLES5TpOSRA3wjXAlIWMhum2kRcv/41Sn2emQ0dycQW4uZXLejwKvg6EsvbdlVL+FYEct7A==}

  yaml@2.8.0:
    resolution: {integrity: sha512-4lLa/EcQCB0cJkyts+FpIRx5G/llPxfP6VQU5KByHEhLxY3IJCH0f0Hy1MHI8sClTvsIb8qwRJ6R/ZdlDJ/leQ==}
    engines: {node: '>= 14.6'}
    hasBin: true

  yaml@2.8.1:
    resolution: {integrity: sha512-lcYcMxX2PO9XMGvAJkJ3OsNMw+/7FKes7/hgerGUYWIoWu5j/+YQqcZr5JnPZWzOsEBgMbSbiSTn/dv/69Mkpw==}
    engines: {node: '>= 14.6'}
    hasBin: true

  z-schema@5.0.5:
    resolution: {integrity: sha512-D7eujBWkLa3p2sIpJA0d1pr7es+a7m0vFAnZLlCEKq/Ij2k0MLi9Br2UPxoxdYystm5K1yeBGzub0FlYUEWj2Q==}
    engines: {node: '>=8.0.0'}
    hasBin: true

  zwitch@2.0.4:
    resolution: {integrity: sha512-bXE4cR/kVZhKZX/RjPEflHaKVhUVl85noU3v6b8apfQEc1x4A+zBxjZ4lN8LqGd6WZ3dl98pY4o717VFmoPp+A==}

snapshots:

  '@alloc/quick-lru@5.2.0': {}

  '@ampproject/remapping@2.3.0':
    dependencies:
      '@jridgewell/gen-mapping': 0.3.12
      '@jridgewell/trace-mapping': 0.3.29

  '@babel/code-frame@7.27.1':
    dependencies:
      '@babel/helper-validator-identifier': 7.27.1
      js-tokens: 4.0.0
      picocolors: 1.1.1

  '@babel/compat-data@7.28.0': {}

  '@babel/core@7.28.0':
    dependencies:
      '@ampproject/remapping': 2.3.0
      '@babel/code-frame': 7.27.1
      '@babel/generator': 7.28.0
      '@babel/helper-compilation-targets': 7.27.2
      '@babel/helper-module-transforms': 7.27.3(@babel/core@7.28.0)
      '@babel/helpers': 7.27.6
      '@babel/parser': 7.28.0
      '@babel/template': 7.27.2
      '@babel/traverse': 7.28.0
      '@babel/types': 7.28.1
      convert-source-map: 2.0.0
      debug: 4.4.1
      gensync: 1.0.0-beta.2
      json5: 2.2.3
      semver: 6.3.1
    transitivePeerDependencies:
      - supports-color

  '@babel/generator@7.28.0':
    dependencies:
      '@babel/parser': 7.28.0
      '@babel/types': 7.28.1
      '@jridgewell/gen-mapping': 0.3.12
      '@jridgewell/trace-mapping': 0.3.29
      jsesc: 3.1.0

  '@babel/helper-compilation-targets@7.27.2':
    dependencies:
      '@babel/compat-data': 7.28.0
      '@babel/helper-validator-option': 7.27.1
      browserslist: 4.25.1
      lru-cache: 5.1.1
      semver: 6.3.1

  '@babel/helper-globals@7.28.0': {}

  '@babel/helper-module-imports@7.27.1':
    dependencies:
      '@babel/traverse': 7.28.0
      '@babel/types': 7.28.1
    transitivePeerDependencies:
      - supports-color

  '@babel/helper-module-transforms@7.27.3(@babel/core@7.28.0)':
    dependencies:
      '@babel/core': 7.28.0
      '@babel/helper-module-imports': 7.27.1
      '@babel/helper-validator-identifier': 7.27.1
      '@babel/traverse': 7.28.0
    transitivePeerDependencies:
      - supports-color

  '@babel/helper-plugin-utils@7.27.1': {}

  '@babel/helper-string-parser@7.27.1': {}

  '@babel/helper-validator-identifier@7.27.1': {}

  '@babel/helper-validator-option@7.27.1': {}

  '@babel/helpers@7.27.6':
    dependencies:
      '@babel/template': 7.27.2
      '@babel/types': 7.28.1

  '@babel/parser@7.28.0':
    dependencies:
      '@babel/types': 7.28.1

  '@babel/parser@7.28.4':
    dependencies:
      '@babel/types': 7.28.4

  '@babel/plugin-transform-react-jsx-self@7.27.1(@babel/core@7.28.0)':
    dependencies:
      '@babel/core': 7.28.0
      '@babel/helper-plugin-utils': 7.27.1

  '@babel/plugin-transform-react-jsx-source@7.27.1(@babel/core@7.28.0)':
    dependencies:
      '@babel/core': 7.28.0
      '@babel/helper-plugin-utils': 7.27.1

  '@babel/runtime@7.27.6': {}

  '@babel/template@7.27.2':
    dependencies:
      '@babel/code-frame': 7.27.1
      '@babel/parser': 7.28.0
      '@babel/types': 7.28.1

  '@babel/traverse@7.28.0':
    dependencies:
      '@babel/code-frame': 7.27.1
      '@babel/generator': 7.28.0
      '@babel/helper-globals': 7.28.0
      '@babel/parser': 7.28.0
      '@babel/template': 7.27.2
      '@babel/types': 7.28.1
      debug: 4.4.1
    transitivePeerDependencies:
      - supports-color

  '@babel/types@7.28.1':
    dependencies:
      '@babel/helper-string-parser': 7.27.1
      '@babel/helper-validator-identifier': 7.27.1

  '@babel/types@7.28.4':
    dependencies:
      '@babel/helper-string-parser': 7.27.1
      '@babel/helper-validator-identifier': 7.27.1

  '@biomejs/biome@2.2.2':
    optionalDependencies:
      '@biomejs/cli-darwin-arm64': 2.2.2
      '@biomejs/cli-darwin-x64': 2.2.2
      '@biomejs/cli-linux-arm64': 2.2.2
      '@biomejs/cli-linux-arm64-musl': 2.2.2
      '@biomejs/cli-linux-x64': 2.2.2
      '@biomejs/cli-linux-x64-musl': 2.2.2
      '@biomejs/cli-win32-arm64': 2.2.2
      '@biomejs/cli-win32-x64': 2.2.2

  '@biomejs/cli-darwin-arm64@2.2.2':
    optional: true

  '@biomejs/cli-darwin-x64@2.2.2':
    optional: true

  '@biomejs/cli-linux-arm64-musl@2.2.2':
    optional: true

  '@biomejs/cli-linux-arm64@2.2.2':
    optional: true

  '@biomejs/cli-linux-x64-musl@2.2.2':
    optional: true

  '@biomejs/cli-linux-x64@2.2.2':
    optional: true

  '@biomejs/cli-win32-arm64@2.2.2':
    optional: true

  '@biomejs/cli-win32-x64@2.2.2':
    optional: true

  '@dimforge/rapier3d-compat@0.12.0': {}

  '@esbuild/aix-ppc64@0.25.9':
    optional: true

<<<<<<< HEAD
  '@esbuild/android-arm64@0.18.20':
    optional: true

  '@esbuild/android-arm64@0.25.8':
    optional: true

  '@esbuild/android-arm@0.18.20':
    optional: true

  '@esbuild/android-arm@0.25.8':
    optional: true

  '@esbuild/android-x64@0.18.20':
    optional: true

  '@esbuild/android-x64@0.25.8':
    optional: true

  '@esbuild/darwin-arm64@0.18.20':
    optional: true

  '@esbuild/darwin-arm64@0.25.8':
    optional: true

  '@esbuild/darwin-x64@0.18.20':
    optional: true

  '@esbuild/darwin-x64@0.25.8':
    optional: true

  '@esbuild/freebsd-arm64@0.18.20':
    optional: true

  '@esbuild/freebsd-arm64@0.25.8':
    optional: true

  '@esbuild/freebsd-x64@0.18.20':
    optional: true

  '@esbuild/freebsd-x64@0.25.8':
    optional: true

  '@esbuild/linux-arm64@0.18.20':
    optional: true

  '@esbuild/linux-arm64@0.25.8':
    optional: true

  '@esbuild/linux-arm@0.18.20':
    optional: true

  '@esbuild/linux-arm@0.25.8':
    optional: true

  '@esbuild/linux-ia32@0.18.20':
    optional: true

  '@esbuild/linux-ia32@0.25.8':
    optional: true

  '@esbuild/linux-loong64@0.18.20':
    optional: true

  '@esbuild/linux-loong64@0.25.8':
    optional: true

  '@esbuild/linux-mips64el@0.18.20':
    optional: true

  '@esbuild/linux-mips64el@0.25.8':
    optional: true

  '@esbuild/linux-ppc64@0.18.20':
    optional: true

  '@esbuild/linux-ppc64@0.25.8':
    optional: true

  '@esbuild/linux-riscv64@0.18.20':
    optional: true

  '@esbuild/linux-riscv64@0.25.8':
    optional: true

  '@esbuild/linux-s390x@0.18.20':
    optional: true

  '@esbuild/linux-s390x@0.25.8':
    optional: true

  '@esbuild/linux-x64@0.18.20':
    optional: true

  '@esbuild/linux-x64@0.25.8':
=======
  '@esbuild/android-arm64@0.25.9':
    optional: true

  '@esbuild/android-arm@0.25.9':
    optional: true

  '@esbuild/android-x64@0.25.9':
    optional: true

  '@esbuild/darwin-arm64@0.25.9':
    optional: true

  '@esbuild/darwin-x64@0.25.9':
    optional: true

  '@esbuild/freebsd-arm64@0.25.9':
    optional: true

  '@esbuild/freebsd-x64@0.25.9':
    optional: true

  '@esbuild/linux-arm64@0.25.9':
    optional: true

  '@esbuild/linux-arm@0.25.9':
    optional: true

  '@esbuild/linux-ia32@0.25.9':
    optional: true

  '@esbuild/linux-loong64@0.25.9':
    optional: true

  '@esbuild/linux-mips64el@0.25.9':
    optional: true

  '@esbuild/linux-ppc64@0.25.9':
    optional: true

  '@esbuild/linux-riscv64@0.25.9':
    optional: true

  '@esbuild/linux-s390x@0.25.9':
    optional: true

  '@esbuild/linux-x64@0.25.9':
>>>>>>> 2afe30c7
    optional: true

  '@esbuild/netbsd-arm64@0.25.9':
    optional: true

<<<<<<< HEAD
  '@esbuild/netbsd-x64@0.18.20':
    optional: true

  '@esbuild/netbsd-x64@0.25.8':
=======
  '@esbuild/netbsd-x64@0.25.9':
>>>>>>> 2afe30c7
    optional: true

  '@esbuild/openbsd-arm64@0.25.9':
    optional: true

<<<<<<< HEAD
  '@esbuild/openbsd-x64@0.18.20':
    optional: true

  '@esbuild/openbsd-x64@0.25.8':
=======
  '@esbuild/openbsd-x64@0.25.9':
>>>>>>> 2afe30c7
    optional: true

  '@esbuild/openharmony-arm64@0.25.9':
    optional: true

<<<<<<< HEAD
  '@esbuild/sunos-x64@0.18.20':
    optional: true

  '@esbuild/sunos-x64@0.25.8':
    optional: true

  '@esbuild/win32-arm64@0.18.20':
    optional: true

  '@esbuild/win32-arm64@0.25.8':
    optional: true

  '@esbuild/win32-ia32@0.18.20':
    optional: true

  '@esbuild/win32-ia32@0.25.8':
    optional: true

  '@esbuild/win32-x64@0.18.20':
    optional: true

  '@esbuild/win32-x64@0.25.8':
=======
  '@esbuild/sunos-x64@0.25.9':
    optional: true

  '@esbuild/win32-arm64@0.25.9':
    optional: true

  '@esbuild/win32-ia32@0.25.9':
    optional: true

  '@esbuild/win32-x64@0.25.9':
>>>>>>> 2afe30c7
    optional: true

  '@fxts/core@1.17.0':
    dependencies:
      tslib: 2.8.1

  '@isaacs/cliui@8.0.2':
    dependencies:
      string-width: 5.1.2
      string-width-cjs: string-width@4.2.3
      strip-ansi: 7.1.0
      strip-ansi-cjs: strip-ansi@6.0.1
      wrap-ansi: 8.1.0
      wrap-ansi-cjs: wrap-ansi@7.0.0

  '@jridgewell/gen-mapping@0.3.12':
    dependencies:
      '@jridgewell/sourcemap-codec': 1.5.4
      '@jridgewell/trace-mapping': 0.3.29

  '@jridgewell/resolve-uri@3.1.2': {}

  '@jridgewell/source-map@0.3.11':
    dependencies:
      '@jridgewell/gen-mapping': 0.3.12
      '@jridgewell/trace-mapping': 0.3.29

  '@jridgewell/sourcemap-codec@1.5.4': {}

  '@jridgewell/sourcemap-codec@1.5.5': {}

  '@jridgewell/trace-mapping@0.3.29':
    dependencies:
      '@jridgewell/resolve-uri': 3.1.2
      '@jridgewell/sourcemap-codec': 1.5.4

  '@lukeed/csprng@1.1.0': {}

  '@microsoft/api-extractor-model@7.28.13(@types/node@20.19.14)':
    dependencies:
      '@microsoft/tsdoc': 0.14.2
      '@microsoft/tsdoc-config': 0.16.2
      '@rushstack/node-core-library': 4.0.2(@types/node@20.19.14)
    transitivePeerDependencies:
      - '@types/node'

  '@microsoft/api-extractor@7.43.0(@types/node@20.19.14)':
    dependencies:
      '@microsoft/api-extractor-model': 7.28.13(@types/node@20.19.14)
      '@microsoft/tsdoc': 0.14.2
      '@microsoft/tsdoc-config': 0.16.2
      '@rushstack/node-core-library': 4.0.2(@types/node@20.19.14)
      '@rushstack/rig-package': 0.5.2
      '@rushstack/terminal': 0.10.0(@types/node@20.19.14)
      '@rushstack/ts-command-line': 4.19.1(@types/node@20.19.14)
      lodash: 4.17.21
      minimatch: 3.0.8
      resolve: 1.22.10
      semver: 7.5.4
      source-map: 0.6.1
      typescript: 5.4.2
    transitivePeerDependencies:
      - '@types/node'

  '@microsoft/tsdoc-config@0.16.2':
    dependencies:
      '@microsoft/tsdoc': 0.14.2
      ajv: 6.12.6
      jju: 1.4.0
      resolve: 1.19.0

  '@microsoft/tsdoc@0.14.2': {}

  '@mlightcad/cad-simple-viewer@1.0.16(@mlightcad/data-model@1.2.5)(@mlightcad/libredwg-web@0.2.1)(lodash-es@4.17.21)(three@0.179.1)':
    dependencies:
      '@mlightcad/data-model': 1.2.5
      '@mlightcad/libredwg-converter': 3.0.6(@mlightcad/data-model@1.2.5)(@mlightcad/libredwg-web@0.2.1)
      lodash-es: 4.17.21
      mitt: 3.0.1
      rbush: 4.0.1
      three: 0.179.1
    transitivePeerDependencies:
      - '@mlightcad/libredwg-web'

  '@mlightcad/data-model@1.2.5':
    dependencies:
      '@mlightcad/dxf-json': 1.0.8
      uid: 2.0.2

  '@mlightcad/dxf-json@1.0.8':
    dependencies:
      '@fxts/core': 1.17.0

  '@mlightcad/libredwg-converter@3.0.6(@mlightcad/data-model@1.2.5)(@mlightcad/libredwg-web@0.2.1)':
    dependencies:
      '@mlightcad/data-model': 1.2.5
      '@mlightcad/libredwg-web': 0.2.1

  '@mlightcad/libredwg-converter@3.0.7(@mlightcad/data-model@1.2.5)(@mlightcad/libredwg-web@0.2.1)':
    dependencies:
      '@mlightcad/data-model': 1.2.5
      '@mlightcad/libredwg-web': 0.2.1

  '@mlightcad/libredwg-web@0.2.1': {}

  '@nodelib/fs.scandir@2.1.5':
    dependencies:
      '@nodelib/fs.stat': 2.0.5
      run-parallel: 1.2.0

  '@nodelib/fs.stat@2.0.5': {}

  '@nodelib/fs.walk@1.2.8':
    dependencies:
      '@nodelib/fs.scandir': 2.1.5
      fastq: 1.19.1

  '@pkgjs/parseargs@0.11.0':
    optional: true

  '@rolldown/pluginutils@1.0.0-beta.27': {}

<<<<<<< HEAD
  '@rollup/pluginutils@5.3.0(rollup@4.45.1)':
    dependencies:
      '@types/estree': 1.0.8
      estree-walker: 2.0.2
      picomatch: 4.0.3
    optionalDependencies:
      rollup: 4.45.1

  '@rollup/rollup-android-arm-eabi@4.45.1':
=======
  '@rollup/rollup-android-arm-eabi@4.50.1':
    optional: true

  '@rollup/rollup-android-arm64@4.50.1':
>>>>>>> 2afe30c7
    optional: true

  '@rollup/rollup-darwin-arm64@4.50.1':
    optional: true

  '@rollup/rollup-darwin-x64@4.50.1':
    optional: true

  '@rollup/rollup-freebsd-arm64@4.50.1':
    optional: true

  '@rollup/rollup-freebsd-x64@4.50.1':
    optional: true

  '@rollup/rollup-linux-arm-gnueabihf@4.50.1':
    optional: true

  '@rollup/rollup-linux-arm-musleabihf@4.50.1':
    optional: true

  '@rollup/rollup-linux-arm64-gnu@4.50.1':
    optional: true

  '@rollup/rollup-linux-arm64-musl@4.50.1':
    optional: true

  '@rollup/rollup-linux-loongarch64-gnu@4.50.1':
    optional: true

  '@rollup/rollup-linux-ppc64-gnu@4.50.1':
    optional: true

  '@rollup/rollup-linux-riscv64-gnu@4.50.1':
    optional: true

  '@rollup/rollup-linux-riscv64-musl@4.50.1':
    optional: true

  '@rollup/rollup-linux-s390x-gnu@4.50.1':
    optional: true

  '@rollup/rollup-linux-x64-gnu@4.50.1':
    optional: true

  '@rollup/rollup-linux-x64-musl@4.50.1':
    optional: true

  '@rollup/rollup-openharmony-arm64@4.50.1':
    optional: true

  '@rollup/rollup-win32-arm64-msvc@4.50.1':
    optional: true

  '@rollup/rollup-win32-ia32-msvc@4.50.1':
    optional: true

  '@rollup/rollup-win32-x64-msvc@4.50.1':
    optional: true

  '@rushstack/node-core-library@4.0.2(@types/node@20.19.14)':
    dependencies:
      fs-extra: 7.0.1
      import-lazy: 4.0.0
      jju: 1.4.0
      resolve: 1.22.10
      semver: 7.5.4
      z-schema: 5.0.5
    optionalDependencies:
      '@types/node': 20.19.14

  '@rushstack/rig-package@0.5.2':
    dependencies:
      resolve: 1.22.10
      strip-json-comments: 3.1.1

  '@rushstack/terminal@0.10.0(@types/node@20.19.14)':
    dependencies:
      '@rushstack/node-core-library': 4.0.2(@types/node@20.19.14)
      supports-color: 8.1.1
    optionalDependencies:
      '@types/node': 20.19.14

  '@rushstack/ts-command-line@4.19.1(@types/node@20.19.14)':
    dependencies:
      '@rushstack/terminal': 0.10.0(@types/node@20.19.14)
      '@types/argparse': 1.0.38
      argparse: 1.0.10
      string-argv: 0.3.2
    transitivePeerDependencies:
      - '@types/node'

  '@shikijs/core@3.9.2':
    dependencies:
      '@shikijs/types': 3.9.2
      '@shikijs/vscode-textmate': 10.0.2
      '@types/hast': 3.0.4
      hast-util-to-html: 9.0.5

  '@shikijs/engine-javascript@3.9.2':
    dependencies:
      '@shikijs/types': 3.9.2
      '@shikijs/vscode-textmate': 10.0.2
      oniguruma-to-es: 4.3.3

  '@shikijs/engine-oniguruma@3.9.2':
    dependencies:
      '@shikijs/types': 3.9.2
      '@shikijs/vscode-textmate': 10.0.2

  '@shikijs/langs@3.9.2':
    dependencies:
      '@shikijs/types': 3.9.2

  '@shikijs/themes@3.9.2':
    dependencies:
      '@shikijs/types': 3.9.2

  '@shikijs/types@3.9.2':
    dependencies:
      '@shikijs/vscode-textmate': 10.0.2
      '@types/hast': 3.0.4

  '@shikijs/vscode-textmate@10.0.2': {}

  '@tailwindcss/typography@0.5.16(tailwindcss@3.4.17)':
    dependencies:
      lodash.castarray: 4.4.0
      lodash.isplainobject: 4.0.6
      lodash.merge: 4.6.2
      postcss-selector-parser: 6.0.10
      tailwindcss: 3.4.17

  '@tanstack/react-table@8.21.3(react-dom@18.3.1(react@18.3.1))(react@18.3.1)':
    dependencies:
      '@tanstack/table-core': 8.21.3
      react: 18.3.1
      react-dom: 18.3.1(react@18.3.1)

  '@tanstack/react-virtual@3.13.12(react-dom@18.3.1(react@18.3.1))(react@18.3.1)':
    dependencies:
      '@tanstack/virtual-core': 3.13.12
      react: 18.3.1
      react-dom: 18.3.1(react@18.3.1)

  '@tanstack/table-core@8.21.3': {}

  '@tanstack/virtual-core@3.13.12': {}

  '@tauri-apps/api@2.7.0': {}

  '@tauri-apps/cli-darwin-arm64@2.6.2':
    optional: true

  '@tauri-apps/cli-darwin-x64@2.6.2':
    optional: true

  '@tauri-apps/cli-linux-arm-gnueabihf@2.6.2':
    optional: true

  '@tauri-apps/cli-linux-arm64-gnu@2.6.2':
    optional: true

  '@tauri-apps/cli-linux-arm64-musl@2.6.2':
    optional: true

  '@tauri-apps/cli-linux-riscv64-gnu@2.6.2':
    optional: true

  '@tauri-apps/cli-linux-x64-gnu@2.6.2':
    optional: true

  '@tauri-apps/cli-linux-x64-musl@2.6.2':
    optional: true

  '@tauri-apps/cli-win32-arm64-msvc@2.6.2':
    optional: true

  '@tauri-apps/cli-win32-ia32-msvc@2.6.2':
    optional: true

  '@tauri-apps/cli-win32-x64-msvc@2.6.2':
    optional: true

  '@tauri-apps/cli@2.6.2':
    optionalDependencies:
      '@tauri-apps/cli-darwin-arm64': 2.6.2
      '@tauri-apps/cli-darwin-x64': 2.6.2
      '@tauri-apps/cli-linux-arm-gnueabihf': 2.6.2
      '@tauri-apps/cli-linux-arm64-gnu': 2.6.2
      '@tauri-apps/cli-linux-arm64-musl': 2.6.2
      '@tauri-apps/cli-linux-riscv64-gnu': 2.6.2
      '@tauri-apps/cli-linux-x64-gnu': 2.6.2
      '@tauri-apps/cli-linux-x64-musl': 2.6.2
      '@tauri-apps/cli-win32-arm64-msvc': 2.6.2
      '@tauri-apps/cli-win32-ia32-msvc': 2.6.2
      '@tauri-apps/cli-win32-x64-msvc': 2.6.2

  '@tauri-apps/plugin-opener@2.4.0':
    dependencies:
      '@tauri-apps/api': 2.7.0

  '@tauri-apps/plugin-os@2.3.0':
    dependencies:
      '@tauri-apps/api': 2.7.0

  '@tauri-apps/plugin-process@2.3.0':
    dependencies:
      '@tauri-apps/api': 2.7.0

  '@tweenjs/tween.js@23.1.3': {}

  '@types/argparse@1.0.38': {}

  '@types/babel__core@7.20.5':
    dependencies:
      '@babel/parser': 7.28.0
      '@babel/types': 7.28.1
      '@types/babel__generator': 7.27.0
      '@types/babel__template': 7.4.4
      '@types/babel__traverse': 7.20.7

  '@types/babel__generator@7.27.0':
    dependencies:
      '@babel/types': 7.28.1

  '@types/babel__template@7.4.4':
    dependencies:
      '@babel/parser': 7.28.0
      '@babel/types': 7.28.1

  '@types/babel__traverse@7.20.7':
    dependencies:
      '@babel/types': 7.28.1

  '@types/dat.gui@0.7.13': {}

  '@types/debug@4.1.12':
    dependencies:
      '@types/ms': 2.1.0

  '@types/draco3d@1.4.10': {}

  '@types/estree@1.0.8': {}

  '@types/hast@3.0.4':
    dependencies:
      '@types/unist': 3.0.3

  '@types/mdast@4.0.4':
    dependencies:
      '@types/unist': 3.0.3

  '@types/ms@2.1.0': {}

  '@types/node@20.19.14':
    dependencies:
      undici-types: 6.21.0

  '@types/node@24.0.15':
    dependencies:
      undici-types: 7.8.0

  '@types/offscreencanvas@2019.7.3': {}

  '@types/papaparse@5.3.16':
    dependencies:
      '@types/node': 24.0.15

  '@types/prop-types@15.7.15': {}

  '@types/react-dom@18.3.7(@types/react@18.3.23)':
    dependencies:
      '@types/react': 18.3.23

  '@types/react@18.3.23':
    dependencies:
      '@types/prop-types': 15.7.15
      csstype: 3.1.3

  '@types/semver@7.7.0': {}

  '@types/stats.js@0.17.4': {}

  '@types/three@0.179.0':
    dependencies:
      '@dimforge/rapier3d-compat': 0.12.0
      '@tweenjs/tween.js': 23.1.3
      '@types/stats.js': 0.17.4
      '@types/webxr': 0.5.22
      '@webgpu/types': 0.1.64
      fflate: 0.8.2
      meshoptimizer: 0.22.0

  '@types/trusted-types@2.0.7':
    optional: true

  '@types/unist@3.0.3': {}

  '@types/webxr@0.5.22': {}

  '@ungap/structured-clone@1.3.0': {}

<<<<<<< HEAD
  '@vitejs/plugin-react@4.7.0(vite@6.3.5(@types/node@24.0.15)(jiti@1.21.7)(terser@5.44.0)(yaml@2.8.1))':
=======
  '@vitejs/plugin-react@4.7.0(vite@6.3.6(@types/node@24.0.15)(jiti@1.21.7)(yaml@2.8.1))':
>>>>>>> 2afe30c7
    dependencies:
      '@babel/core': 7.28.0
      '@babel/plugin-transform-react-jsx-self': 7.27.1(@babel/core@7.28.0)
      '@babel/plugin-transform-react-jsx-source': 7.27.1(@babel/core@7.28.0)
      '@rolldown/pluginutils': 1.0.0-beta.27
      '@types/babel__core': 7.20.5
      react-refresh: 0.17.0
<<<<<<< HEAD
      vite: 6.3.5(@types/node@24.0.15)(jiti@1.21.7)(terser@5.44.0)(yaml@2.8.1)
=======
      vite: 6.3.6(@types/node@24.0.15)(jiti@1.21.7)(yaml@2.8.1)
>>>>>>> 2afe30c7
    transitivePeerDependencies:
      - supports-color

  '@volar/language-core@1.11.1':
    dependencies:
      '@volar/source-map': 1.11.1

  '@volar/source-map@1.11.1':
    dependencies:
      muggle-string: 0.3.1

  '@volar/typescript@1.11.1':
    dependencies:
      '@volar/language-core': 1.11.1
      path-browserify: 1.0.1

  '@vue/compiler-core@3.5.21':
    dependencies:
      '@babel/parser': 7.28.4
      '@vue/shared': 3.5.21
      entities: 4.5.0
      estree-walker: 2.0.2
      source-map-js: 1.2.1

  '@vue/compiler-dom@3.5.21':
    dependencies:
      '@vue/compiler-core': 3.5.21
      '@vue/shared': 3.5.21

  '@vue/language-core@1.8.27(typescript@5.6.3)':
    dependencies:
      '@volar/language-core': 1.11.1
      '@volar/source-map': 1.11.1
      '@vue/compiler-dom': 3.5.21
      '@vue/shared': 3.5.21
      computeds: 0.0.1
      minimatch: 9.0.5
      muggle-string: 0.3.1
      path-browserify: 1.0.1
      vue-template-compiler: 2.7.16
    optionalDependencies:
      typescript: 5.6.3

  '@vue/shared@3.5.21': {}

  '@webgpu/types@0.1.64': {}

  '@xmldom/xmldom@0.8.10': {}

  acorn@8.15.0: {}

  adler-32@1.3.1: {}

  ajv@6.12.6:
    dependencies:
      fast-deep-equal: 3.1.3
      fast-json-stable-stringify: 2.1.0
      json-schema-traverse: 0.4.1
      uri-js: 4.4.1

  ansi-escapes@7.0.0:
    dependencies:
      environment: 1.1.0

  ansi-regex@5.0.1: {}

  ansi-regex@6.1.0: {}

  ansi-styles@4.3.0:
    dependencies:
      color-convert: 2.0.1

  ansi-styles@6.2.1: {}

  any-promise@1.3.0: {}

  anymatch@3.1.3:
    dependencies:
      normalize-path: 3.0.0
      picomatch: 2.3.1

  arg@5.0.2: {}

  argparse@1.0.10:
    dependencies:
      sprintf-js: 1.0.3

  autoprefixer@10.4.21(postcss@8.5.6):
    dependencies:
      browserslist: 4.25.1
      caniuse-lite: 1.0.30001727
      fraction.js: 4.3.7
      normalize-range: 0.1.2
      picocolors: 1.1.1
      postcss: 8.5.6
      postcss-value-parser: 4.2.0

  balanced-match@1.0.2: {}

  base64-js@1.5.1: {}

  binary-extensions@2.3.0: {}

  bluebird@3.4.7: {}

  brace-expansion@1.1.12:
    dependencies:
      balanced-match: 1.0.2
      concat-map: 0.0.1

  brace-expansion@2.0.2:
    dependencies:
      balanced-match: 1.0.2

  braces@3.0.3:
    dependencies:
      fill-range: 7.1.1

  browserslist@4.25.1:
    dependencies:
      caniuse-lite: 1.0.30001727
      electron-to-chromium: 1.5.187
      node-releases: 2.0.19
      update-browserslist-db: 1.1.3(browserslist@4.25.1)

  buffer-from@1.1.2: {}

  camelcase-css@2.0.1: {}

  caniuse-lite@1.0.30001727: {}

  ccount@2.0.1: {}

  cfb@1.2.2:
    dependencies:
      adler-32: 1.3.1
      crc-32: 1.2.2

  chalk@5.6.0: {}

  character-entities-html4@2.1.0: {}

  character-entities-legacy@3.0.0: {}

  character-entities@2.0.2: {}

  chokidar@3.6.0:
    dependencies:
      anymatch: 3.1.3
      braces: 3.0.3
      glob-parent: 5.1.2
      is-binary-path: 2.1.0
      is-glob: 4.0.3
      normalize-path: 3.0.0
      readdirp: 3.6.0
    optionalDependencies:
      fsevents: 2.3.3

  cli-cursor@5.0.0:
    dependencies:
      restore-cursor: 5.1.0

  cli-truncate@4.0.0:
    dependencies:
      slice-ansi: 5.0.0
      string-width: 7.2.0

  codepage@1.15.0: {}

  color-convert@2.0.1:
    dependencies:
      color-name: 1.1.4

  color-name@1.1.4: {}

  colorette@2.0.20: {}

  comma-separated-tokens@2.0.3: {}

  commander@14.0.0: {}

  commander@2.20.3: {}

  commander@4.1.1: {}

  commander@9.5.0:
    optional: true

  computeds@0.0.1: {}

  concat-map@0.0.1: {}

  convert-source-map@2.0.0: {}

  core-util-is@1.0.3: {}

  crc-32@1.2.2: {}

  cross-spawn@7.0.6:
    dependencies:
      path-key: 3.1.1
      shebang-command: 2.0.0
      which: 2.0.2

  cssesc@3.0.0: {}

  csstype@3.1.3: {}

  dat.gui@0.7.9: {}

  dav1d.js@0.1.1: {}

  de-indent@1.0.2: {}

  debug@4.4.1:
    dependencies:
      ms: 2.1.3

  decode-named-character-reference@1.2.0:
    dependencies:
      character-entities: 2.0.2

  dequal@2.0.3: {}

  devlop@1.1.0:
    dependencies:
      dequal: 2.0.3

  didyoumean@1.2.2: {}

  dingbat-to-unicode@1.0.1: {}

  dlv@1.1.3: {}

  dompurify@3.2.6:
    optionalDependencies:
      '@types/trusted-types': 2.0.7

  draco3d@1.5.7: {}

  duck@0.1.12:
    dependencies:
      underscore: 1.13.7

  eastasianwidth@0.2.0: {}

  electron-to-chromium@1.5.187: {}

  emoji-regex@10.5.0: {}

  emoji-regex@8.0.0: {}

  emoji-regex@9.2.2: {}

  entities@4.5.0: {}

  environment@1.1.0: {}

<<<<<<< HEAD
  esbuild@0.18.20:
    optionalDependencies:
      '@esbuild/android-arm': 0.18.20
      '@esbuild/android-arm64': 0.18.20
      '@esbuild/android-x64': 0.18.20
      '@esbuild/darwin-arm64': 0.18.20
      '@esbuild/darwin-x64': 0.18.20
      '@esbuild/freebsd-arm64': 0.18.20
      '@esbuild/freebsd-x64': 0.18.20
      '@esbuild/linux-arm': 0.18.20
      '@esbuild/linux-arm64': 0.18.20
      '@esbuild/linux-ia32': 0.18.20
      '@esbuild/linux-loong64': 0.18.20
      '@esbuild/linux-mips64el': 0.18.20
      '@esbuild/linux-ppc64': 0.18.20
      '@esbuild/linux-riscv64': 0.18.20
      '@esbuild/linux-s390x': 0.18.20
      '@esbuild/linux-x64': 0.18.20
      '@esbuild/netbsd-x64': 0.18.20
      '@esbuild/openbsd-x64': 0.18.20
      '@esbuild/sunos-x64': 0.18.20
      '@esbuild/win32-arm64': 0.18.20
      '@esbuild/win32-ia32': 0.18.20
      '@esbuild/win32-x64': 0.18.20

  esbuild@0.25.8:
=======
  esbuild@0.25.9:
>>>>>>> 2afe30c7
    optionalDependencies:
      '@esbuild/aix-ppc64': 0.25.9
      '@esbuild/android-arm': 0.25.9
      '@esbuild/android-arm64': 0.25.9
      '@esbuild/android-x64': 0.25.9
      '@esbuild/darwin-arm64': 0.25.9
      '@esbuild/darwin-x64': 0.25.9
      '@esbuild/freebsd-arm64': 0.25.9
      '@esbuild/freebsd-x64': 0.25.9
      '@esbuild/linux-arm': 0.25.9
      '@esbuild/linux-arm64': 0.25.9
      '@esbuild/linux-ia32': 0.25.9
      '@esbuild/linux-loong64': 0.25.9
      '@esbuild/linux-mips64el': 0.25.9
      '@esbuild/linux-ppc64': 0.25.9
      '@esbuild/linux-riscv64': 0.25.9
      '@esbuild/linux-s390x': 0.25.9
      '@esbuild/linux-x64': 0.25.9
      '@esbuild/netbsd-arm64': 0.25.9
      '@esbuild/netbsd-x64': 0.25.9
      '@esbuild/openbsd-arm64': 0.25.9
      '@esbuild/openbsd-x64': 0.25.9
      '@esbuild/openharmony-arm64': 0.25.9
      '@esbuild/sunos-x64': 0.25.9
      '@esbuild/win32-arm64': 0.25.9
      '@esbuild/win32-ia32': 0.25.9
      '@esbuild/win32-x64': 0.25.9

  escalade@3.2.0: {}

  estree-walker@2.0.2: {}

  eventemitter3@5.0.1: {}

  fast-deep-equal@3.1.3: {}

  fast-glob@3.3.3:
    dependencies:
      '@nodelib/fs.stat': 2.0.5
      '@nodelib/fs.walk': 1.2.8
      glob-parent: 5.1.2
      merge2: 1.4.1
      micromatch: 4.0.8

  fast-json-stable-stringify@2.1.0: {}

  fastq@1.19.1:
    dependencies:
      reusify: 1.1.0

  fdir@6.5.0(picomatch@4.0.3):
    optionalDependencies:
      picomatch: 4.0.3

  fflate@0.6.10: {}

  fflate@0.8.2: {}

  fill-range@7.1.1:
    dependencies:
      to-regex-range: 5.0.1

  foreground-child@3.3.1:
    dependencies:
      cross-spawn: 7.0.6
      signal-exit: 4.1.0

  frac@1.1.2: {}

  fraction.js@4.3.7: {}

  fs-extra@7.0.1:
    dependencies:
      graceful-fs: 4.2.11
      jsonfile: 4.0.0
      universalify: 0.1.2

  fsevents@2.3.3:
    optional: true

  function-bind@1.1.2: {}

  gensync@1.0.0-beta.2: {}

  get-east-asian-width@1.3.0: {}

  glob-parent@5.1.2:
    dependencies:
      is-glob: 4.0.3

  glob-parent@6.0.2:
    dependencies:
      is-glob: 4.0.3

  glob@10.4.5:
    dependencies:
      foreground-child: 3.3.1
      jackspeak: 3.4.3
      minimatch: 9.0.5
      minipass: 7.1.2
      package-json-from-dist: 1.0.1
      path-scurry: 1.11.1

  graceful-fs@4.2.11: {}

  has-flag@4.0.0: {}

  hasown@2.0.2:
    dependencies:
      function-bind: 1.1.2

  hast-util-to-html@9.0.5:
    dependencies:
      '@types/hast': 3.0.4
      '@types/unist': 3.0.3
      ccount: 2.0.1
      comma-separated-tokens: 2.0.3
      hast-util-whitespace: 3.0.0
      html-void-elements: 3.0.0
      mdast-util-to-hast: 13.2.0
      property-information: 7.1.0
      space-separated-tokens: 2.0.2
      stringify-entities: 4.0.4
      zwitch: 2.0.4

  hast-util-whitespace@3.0.0:
    dependencies:
      '@types/hast': 3.0.4

  he@1.2.0: {}

  html-parse-stringify@3.0.1:
    dependencies:
      void-elements: 3.1.0

  html-void-elements@3.0.0: {}

  husky@9.1.7: {}

  hyparquet@1.17.1: {}

  i18next@25.3.2(typescript@5.6.3):
    dependencies:
      '@babel/runtime': 7.27.6
    optionalDependencies:
      typescript: 5.6.3

  immediate@3.0.6: {}

  import-lazy@4.0.0: {}

  inherits@2.0.4: {}

  is-binary-path@2.1.0:
    dependencies:
      binary-extensions: 2.3.0

  is-core-module@2.16.1:
    dependencies:
      hasown: 2.0.2

  is-extglob@2.1.1: {}

  is-fullwidth-code-point@3.0.0: {}

  is-fullwidth-code-point@4.0.0: {}

  is-fullwidth-code-point@5.0.0:
    dependencies:
      get-east-asian-width: 1.3.0

  is-glob@4.0.3:
    dependencies:
      is-extglob: 2.1.1

  is-number@7.0.0: {}

  isarray@1.0.0: {}

  isexe@2.0.0: {}

  jackspeak@3.4.3:
    dependencies:
      '@isaacs/cliui': 8.0.2
    optionalDependencies:
      '@pkgjs/parseargs': 0.11.0

  jiti@1.21.7: {}

  jju@1.4.0: {}

  js-tokens@4.0.0: {}

  jsesc@3.1.0: {}

  json-schema-traverse@0.4.1: {}

  json5@2.2.3: {}

  jsonfile@4.0.0:
    optionalDependencies:
      graceful-fs: 4.2.11

  jszip@3.10.1:
    dependencies:
      lie: 3.3.0
      pako: 1.0.11
      readable-stream: 2.3.8
      setimmediate: 1.0.5

  kolorist@1.8.0: {}

  lie@3.3.0:
    dependencies:
      immediate: 3.0.6

  lilconfig@3.1.3: {}

  lines-and-columns@1.2.4: {}

  lint-staged@16.1.5:
    dependencies:
      chalk: 5.6.0
      commander: 14.0.0
      debug: 4.4.1
      lilconfig: 3.1.3
      listr2: 9.0.2
      micromatch: 4.0.8
      nano-spawn: 1.0.2
      pidtree: 0.6.0
      string-argv: 0.3.2
      yaml: 2.8.1
    transitivePeerDependencies:
      - supports-color

  listr2@9.0.2:
    dependencies:
      cli-truncate: 4.0.0
      colorette: 2.0.20
      eventemitter3: 5.0.1
      log-update: 6.1.0
      rfdc: 1.4.1
      wrap-ansi: 9.0.0

  lodash-es@4.17.21: {}

  lodash.castarray@4.4.0: {}

  lodash.get@4.4.2: {}

  lodash.isequal@4.5.0: {}

  lodash.isplainobject@4.0.6: {}

  lodash.merge@4.6.2: {}

  lodash@4.17.21: {}

  log-update@6.1.0:
    dependencies:
      ansi-escapes: 7.0.0
      cli-cursor: 5.0.0
      slice-ansi: 7.1.0
      strip-ansi: 7.1.0
      wrap-ansi: 9.0.0

  loose-envify@1.4.0:
    dependencies:
      js-tokens: 4.0.0

  lop@0.4.2:
    dependencies:
      duck: 0.1.12
      option: 0.2.4
      underscore: 1.13.7

  lru-cache@10.4.3: {}

  lru-cache@5.1.1:
    dependencies:
      yallist: 3.1.1

  lru-cache@6.0.0:
    dependencies:
      yallist: 4.0.0

  lucide-react@0.525.0(react@18.3.1):
    dependencies:
      react: 18.3.1

  magic-string@0.30.19:
    dependencies:
      '@jridgewell/sourcemap-codec': 1.5.5

  mammoth@1.10.0:
    dependencies:
      '@xmldom/xmldom': 0.8.10
      argparse: 1.0.10
      base64-js: 1.5.1
      bluebird: 3.4.7
      dingbat-to-unicode: 1.0.1
      jszip: 3.10.1
      lop: 0.4.2
      path-is-absolute: 1.0.1
      underscore: 1.13.7
      xmlbuilder: 10.1.1

  mdast-util-to-hast@13.2.0:
    dependencies:
      '@types/hast': 3.0.4
      '@types/mdast': 4.0.4
      '@ungap/structured-clone': 1.3.0
      devlop: 1.1.0
      micromark-util-sanitize-uri: 2.0.1
      trim-lines: 3.0.1
      unist-util-position: 5.0.0
      unist-util-visit: 5.0.0
      vfile: 6.0.3

  merge2@1.4.1: {}

  meshoptimizer@0.22.0: {}

  micromark-core-commonmark@2.0.3:
    dependencies:
      decode-named-character-reference: 1.2.0
      devlop: 1.1.0
      micromark-factory-destination: 2.0.1
      micromark-factory-label: 2.0.1
      micromark-factory-space: 2.0.1
      micromark-factory-title: 2.0.1
      micromark-factory-whitespace: 2.0.1
      micromark-util-character: 2.1.1
      micromark-util-chunked: 2.0.1
      micromark-util-classify-character: 2.0.1
      micromark-util-html-tag-name: 2.0.1
      micromark-util-normalize-identifier: 2.0.1
      micromark-util-resolve-all: 2.0.1
      micromark-util-subtokenize: 2.1.0
      micromark-util-symbol: 2.0.1
      micromark-util-types: 2.0.2

  micromark-extension-gfm-autolink-literal@2.1.0:
    dependencies:
      micromark-util-character: 2.1.1
      micromark-util-sanitize-uri: 2.0.1
      micromark-util-symbol: 2.0.1
      micromark-util-types: 2.0.2

  micromark-extension-gfm-footnote@2.1.0:
    dependencies:
      devlop: 1.1.0
      micromark-core-commonmark: 2.0.3
      micromark-factory-space: 2.0.1
      micromark-util-character: 2.1.1
      micromark-util-normalize-identifier: 2.0.1
      micromark-util-sanitize-uri: 2.0.1
      micromark-util-symbol: 2.0.1
      micromark-util-types: 2.0.2

  micromark-extension-gfm-strikethrough@2.1.0:
    dependencies:
      devlop: 1.1.0
      micromark-util-chunked: 2.0.1
      micromark-util-classify-character: 2.0.1
      micromark-util-resolve-all: 2.0.1
      micromark-util-symbol: 2.0.1
      micromark-util-types: 2.0.2

  micromark-extension-gfm-table@2.1.1:
    dependencies:
      devlop: 1.1.0
      micromark-factory-space: 2.0.1
      micromark-util-character: 2.1.1
      micromark-util-symbol: 2.0.1
      micromark-util-types: 2.0.2

  micromark-extension-gfm-tagfilter@2.0.0:
    dependencies:
      micromark-util-types: 2.0.2

  micromark-extension-gfm-task-list-item@2.1.0:
    dependencies:
      devlop: 1.1.0
      micromark-factory-space: 2.0.1
      micromark-util-character: 2.1.1
      micromark-util-symbol: 2.0.1
      micromark-util-types: 2.0.2

  micromark-extension-gfm@3.0.0:
    dependencies:
      micromark-extension-gfm-autolink-literal: 2.1.0
      micromark-extension-gfm-footnote: 2.1.0
      micromark-extension-gfm-strikethrough: 2.1.0
      micromark-extension-gfm-table: 2.1.1
      micromark-extension-gfm-tagfilter: 2.0.0
      micromark-extension-gfm-task-list-item: 2.1.0
      micromark-util-combine-extensions: 2.0.1
      micromark-util-types: 2.0.2

  micromark-factory-destination@2.0.1:
    dependencies:
      micromark-util-character: 2.1.1
      micromark-util-symbol: 2.0.1
      micromark-util-types: 2.0.2

  micromark-factory-label@2.0.1:
    dependencies:
      devlop: 1.1.0
      micromark-util-character: 2.1.1
      micromark-util-symbol: 2.0.1
      micromark-util-types: 2.0.2

  micromark-factory-space@2.0.1:
    dependencies:
      micromark-util-character: 2.1.1
      micromark-util-types: 2.0.2

  micromark-factory-title@2.0.1:
    dependencies:
      micromark-factory-space: 2.0.1
      micromark-util-character: 2.1.1
      micromark-util-symbol: 2.0.1
      micromark-util-types: 2.0.2

  micromark-factory-whitespace@2.0.1:
    dependencies:
      micromark-factory-space: 2.0.1
      micromark-util-character: 2.1.1
      micromark-util-symbol: 2.0.1
      micromark-util-types: 2.0.2

  micromark-util-character@2.1.1:
    dependencies:
      micromark-util-symbol: 2.0.1
      micromark-util-types: 2.0.2

  micromark-util-chunked@2.0.1:
    dependencies:
      micromark-util-symbol: 2.0.1

  micromark-util-classify-character@2.0.1:
    dependencies:
      micromark-util-character: 2.1.1
      micromark-util-symbol: 2.0.1
      micromark-util-types: 2.0.2

  micromark-util-combine-extensions@2.0.1:
    dependencies:
      micromark-util-chunked: 2.0.1
      micromark-util-types: 2.0.2

  micromark-util-decode-numeric-character-reference@2.0.2:
    dependencies:
      micromark-util-symbol: 2.0.1

  micromark-util-encode@2.0.1: {}

  micromark-util-html-tag-name@2.0.1: {}

  micromark-util-normalize-identifier@2.0.1:
    dependencies:
      micromark-util-symbol: 2.0.1

  micromark-util-resolve-all@2.0.1:
    dependencies:
      micromark-util-types: 2.0.2

  micromark-util-sanitize-uri@2.0.1:
    dependencies:
      micromark-util-character: 2.1.1
      micromark-util-encode: 2.0.1
      micromark-util-symbol: 2.0.1

  micromark-util-subtokenize@2.1.0:
    dependencies:
      devlop: 1.1.0
      micromark-util-chunked: 2.0.1
      micromark-util-symbol: 2.0.1
      micromark-util-types: 2.0.2

  micromark-util-symbol@2.0.1: {}

  micromark-util-types@2.0.2: {}

  micromark@4.0.2:
    dependencies:
      '@types/debug': 4.1.12
      debug: 4.4.1
      decode-named-character-reference: 1.2.0
      devlop: 1.1.0
      micromark-core-commonmark: 2.0.3
      micromark-factory-space: 2.0.1
      micromark-util-character: 2.1.1
      micromark-util-chunked: 2.0.1
      micromark-util-combine-extensions: 2.0.1
      micromark-util-decode-numeric-character-reference: 2.0.2
      micromark-util-encode: 2.0.1
      micromark-util-normalize-identifier: 2.0.1
      micromark-util-resolve-all: 2.0.1
      micromark-util-sanitize-uri: 2.0.1
      micromark-util-subtokenize: 2.1.0
      micromark-util-symbol: 2.0.1
      micromark-util-types: 2.0.2
    transitivePeerDependencies:
      - supports-color

  micromatch@4.0.8:
    dependencies:
      braces: 3.0.3
      picomatch: 2.3.1

  mimic-function@5.0.1: {}

  minimatch@3.0.8:
    dependencies:
      brace-expansion: 1.1.12

  minimatch@9.0.5:
    dependencies:
      brace-expansion: 2.0.2

  minipass@7.1.2: {}

  mitt@3.0.1: {}

  mp4box@1.4.4: {}

  ms@2.1.3: {}

  muggle-string@0.3.1: {}

  mz@2.7.0:
    dependencies:
      any-promise: 1.3.0
      object-assign: 4.1.1
      thenify-all: 1.6.0

  nano-spawn@1.0.2: {}

  nanoid@3.3.11: {}

  node-releases@2.0.19: {}

  normalize-path@3.0.0: {}

  normalize-range@0.1.2: {}

  object-assign@4.1.1: {}

  object-hash@3.0.0: {}

  onetime@7.0.0:
    dependencies:
      mimic-function: 5.0.1

  oniguruma-parser@0.12.1: {}

  oniguruma-to-es@4.3.3:
    dependencies:
      oniguruma-parser: 0.12.1
      regex: 6.0.1
      regex-recursion: 6.0.2

  option@0.2.4: {}

  package-json-from-dist@1.0.1: {}

  pako@1.0.11: {}

  papaparse@5.5.3: {}

  path-browserify@1.0.1: {}

  path-is-absolute@1.0.1: {}

  path-key@3.1.1: {}

  path-parse@1.0.7: {}

  path-scurry@1.11.1:
    dependencies:
      lru-cache: 10.4.3
      minipass: 7.1.2

  picocolors@1.1.1: {}

  picomatch@2.3.1: {}

  picomatch@4.0.3: {}

  pidtree@0.6.0: {}

  pify@2.3.0: {}

  pirates@4.0.7: {}

  postcss-import@15.1.0(postcss@8.5.6):
    dependencies:
      postcss: 8.5.6
      postcss-value-parser: 4.2.0
      read-cache: 1.0.0
      resolve: 1.22.10

  postcss-js@4.0.1(postcss@8.5.6):
    dependencies:
      camelcase-css: 2.0.1
      postcss: 8.5.6

  postcss-load-config@4.0.2(postcss@8.5.6):
    dependencies:
      lilconfig: 3.1.3
      yaml: 2.8.0
    optionalDependencies:
      postcss: 8.5.6

  postcss-nested@6.2.0(postcss@8.5.6):
    dependencies:
      postcss: 8.5.6
      postcss-selector-parser: 6.1.2

  postcss-selector-parser@6.0.10:
    dependencies:
      cssesc: 3.0.0
      util-deprecate: 1.0.2

  postcss-selector-parser@6.1.2:
    dependencies:
      cssesc: 3.0.0
      util-deprecate: 1.0.2

  postcss-value-parser@4.2.0: {}

  postcss@8.5.6:
    dependencies:
      nanoid: 3.3.11
      picocolors: 1.1.1
      source-map-js: 1.2.1

  potpack@1.0.2: {}

  pptxtojson@1.5.2:
    dependencies:
      jszip: 3.10.1
      tinycolor2: 1.6.0
      txml: 5.1.1

  process-nextick-args@2.0.1: {}

  property-information@7.1.0: {}

  punycode@2.3.1: {}

  queue-microtask@1.2.3: {}

  quickselect@3.0.0: {}

  rbush@4.0.1:
    dependencies:
      quickselect: 3.0.0

  react-dom@18.3.1(react@18.3.1):
    dependencies:
      loose-envify: 1.4.0
      react: 18.3.1
      scheduler: 0.23.2

  react-i18next@15.6.0(i18next@25.3.2(typescript@5.6.3))(react-dom@18.3.1(react@18.3.1))(react@18.3.1)(typescript@5.6.3):
    dependencies:
      '@babel/runtime': 7.27.6
      html-parse-stringify: 3.0.1
      i18next: 25.3.2(typescript@5.6.3)
      react: 18.3.1
    optionalDependencies:
      react-dom: 18.3.1(react@18.3.1)
      typescript: 5.6.3

  react-refresh@0.17.0: {}

  react@18.3.1:
    dependencies:
      loose-envify: 1.4.0

  read-cache@1.0.0:
    dependencies:
      pify: 2.3.0

  readable-stream@2.3.8:
    dependencies:
      core-util-is: 1.0.3
      inherits: 2.0.4
      isarray: 1.0.0
      process-nextick-args: 2.0.1
      safe-buffer: 5.1.2
      string_decoder: 1.1.1
      util-deprecate: 1.0.2

  readdirp@3.6.0:
    dependencies:
      picomatch: 2.3.1

  regex-recursion@6.0.2:
    dependencies:
      regex-utilities: 2.3.0

  regex-utilities@2.3.0: {}

  regex@6.0.1:
    dependencies:
      regex-utilities: 2.3.0

  resolve@1.19.0:
    dependencies:
      is-core-module: 2.16.1
      path-parse: 1.0.7

  resolve@1.22.10:
    dependencies:
      is-core-module: 2.16.1
      path-parse: 1.0.7
      supports-preserve-symlinks-flag: 1.0.0

  restore-cursor@5.1.0:
    dependencies:
      onetime: 7.0.0
      signal-exit: 4.1.0

  reusify@1.1.0: {}

  rfdc@1.4.1: {}

<<<<<<< HEAD
  rollup@3.29.5:
    optionalDependencies:
      fsevents: 2.3.3

  rollup@4.45.1:
=======
  rollup@4.50.1:
>>>>>>> 2afe30c7
    dependencies:
      '@types/estree': 1.0.8
    optionalDependencies:
      '@rollup/rollup-android-arm-eabi': 4.50.1
      '@rollup/rollup-android-arm64': 4.50.1
      '@rollup/rollup-darwin-arm64': 4.50.1
      '@rollup/rollup-darwin-x64': 4.50.1
      '@rollup/rollup-freebsd-arm64': 4.50.1
      '@rollup/rollup-freebsd-x64': 4.50.1
      '@rollup/rollup-linux-arm-gnueabihf': 4.50.1
      '@rollup/rollup-linux-arm-musleabihf': 4.50.1
      '@rollup/rollup-linux-arm64-gnu': 4.50.1
      '@rollup/rollup-linux-arm64-musl': 4.50.1
      '@rollup/rollup-linux-loongarch64-gnu': 4.50.1
      '@rollup/rollup-linux-ppc64-gnu': 4.50.1
      '@rollup/rollup-linux-riscv64-gnu': 4.50.1
      '@rollup/rollup-linux-riscv64-musl': 4.50.1
      '@rollup/rollup-linux-s390x-gnu': 4.50.1
      '@rollup/rollup-linux-x64-gnu': 4.50.1
      '@rollup/rollup-linux-x64-musl': 4.50.1
      '@rollup/rollup-openharmony-arm64': 4.50.1
      '@rollup/rollup-win32-arm64-msvc': 4.50.1
      '@rollup/rollup-win32-ia32-msvc': 4.50.1
      '@rollup/rollup-win32-x64-msvc': 4.50.1
      fsevents: 2.3.3

  run-parallel@1.2.0:
    dependencies:
      queue-microtask: 1.2.3

  safe-buffer@5.1.2: {}

  scheduler@0.23.2:
    dependencies:
      loose-envify: 1.4.0

  semver@6.3.1: {}

  semver@7.5.4:
    dependencies:
      lru-cache: 6.0.0

  semver@7.7.2: {}

  setimmediate@1.0.5: {}

  shebang-command@2.0.0:
    dependencies:
      shebang-regex: 3.0.0

  shebang-regex@3.0.0: {}

  shiki@3.9.2:
    dependencies:
      '@shikijs/core': 3.9.2
      '@shikijs/engine-javascript': 3.9.2
      '@shikijs/engine-oniguruma': 3.9.2
      '@shikijs/langs': 3.9.2
      '@shikijs/themes': 3.9.2
      '@shikijs/types': 3.9.2
      '@shikijs/vscode-textmate': 10.0.2
      '@types/hast': 3.0.4

  signal-exit@4.1.0: {}

  slice-ansi@5.0.0:
    dependencies:
      ansi-styles: 6.2.1
      is-fullwidth-code-point: 4.0.0

  slice-ansi@7.1.0:
    dependencies:
      ansi-styles: 6.2.1
      is-fullwidth-code-point: 5.0.0

  source-map-js@1.2.1: {}

  source-map-support@0.5.21:
    dependencies:
      buffer-from: 1.1.2
      source-map: 0.6.1

  source-map@0.6.1: {}

  space-separated-tokens@2.0.2: {}

  sprintf-js@1.0.3: {}

  ssf@0.11.2:
    dependencies:
      frac: 1.1.2

  string-argv@0.3.2: {}

  string-width@4.2.3:
    dependencies:
      emoji-regex: 8.0.0
      is-fullwidth-code-point: 3.0.0
      strip-ansi: 6.0.1

  string-width@5.1.2:
    dependencies:
      eastasianwidth: 0.2.0
      emoji-regex: 9.2.2
      strip-ansi: 7.1.0

  string-width@7.2.0:
    dependencies:
      emoji-regex: 10.5.0
      get-east-asian-width: 1.3.0
      strip-ansi: 7.1.0

  string_decoder@1.1.1:
    dependencies:
      safe-buffer: 5.1.2

  stringify-entities@4.0.4:
    dependencies:
      character-entities-html4: 2.1.0
      character-entities-legacy: 3.0.0

  strip-ansi@6.0.1:
    dependencies:
      ansi-regex: 5.0.1

  strip-ansi@7.1.0:
    dependencies:
      ansi-regex: 6.1.0

  strip-json-comments@3.1.1: {}

  sucrase@3.35.0:
    dependencies:
      '@jridgewell/gen-mapping': 0.3.12
      commander: 4.1.1
      glob: 10.4.5
      lines-and-columns: 1.2.4
      mz: 2.7.0
      pirates: 4.0.7
      ts-interface-checker: 0.1.13

  supports-color@8.1.1:
    dependencies:
      has-flag: 4.0.0

  supports-preserve-symlinks-flag@1.0.0: {}

  tailwindcss@3.4.17:
    dependencies:
      '@alloc/quick-lru': 5.2.0
      arg: 5.0.2
      chokidar: 3.6.0
      didyoumean: 1.2.2
      dlv: 1.1.3
      fast-glob: 3.3.3
      glob-parent: 6.0.2
      is-glob: 4.0.3
      jiti: 1.21.7
      lilconfig: 3.1.3
      micromatch: 4.0.8
      normalize-path: 3.0.0
      object-hash: 3.0.0
      picocolors: 1.1.1
      postcss: 8.5.6
      postcss-import: 15.1.0(postcss@8.5.6)
      postcss-js: 4.0.1(postcss@8.5.6)
      postcss-load-config: 4.0.2(postcss@8.5.6)
      postcss-nested: 6.2.0(postcss@8.5.6)
      postcss-selector-parser: 6.1.2
      resolve: 1.22.10
      sucrase: 3.35.0
    transitivePeerDependencies:
      - ts-node

  terser@5.44.0:
    dependencies:
      '@jridgewell/source-map': 0.3.11
      acorn: 8.15.0
      commander: 2.20.3
      source-map-support: 0.5.21

  thenify-all@1.6.0:
    dependencies:
      thenify: 3.3.1

  thenify@3.3.1:
    dependencies:
      any-promise: 1.3.0

  three-stdlib@2.36.0(three@0.179.1):
    dependencies:
      '@types/draco3d': 1.4.10
      '@types/offscreencanvas': 2019.7.3
      '@types/webxr': 0.5.22
      draco3d: 1.5.7
      fflate: 0.6.10
      potpack: 1.0.2
      three: 0.179.1

  three@0.179.1: {}

  through2@3.0.2:
    dependencies:
      inherits: 2.0.4
      readable-stream: 2.3.8

  tinycolor2@1.6.0: {}

  tinyglobby@0.2.15:
    dependencies:
      fdir: 6.5.0(picomatch@4.0.3)
      picomatch: 4.0.3

  to-regex-range@5.0.1:
    dependencies:
      is-number: 7.0.0

  trim-lines@3.0.1: {}

  ts-interface-checker@0.1.13: {}

  tslib@2.8.1: {}

  txml@5.1.1:
    dependencies:
      through2: 3.0.2

  typescript@5.4.2: {}

  typescript@5.6.3: {}

  uid@2.0.2:
    dependencies:
      '@lukeed/csprng': 1.1.0

  underscore@1.13.7: {}

  undici-types@6.21.0: {}

  undici-types@7.8.0: {}

  unist-util-is@6.0.0:
    dependencies:
      '@types/unist': 3.0.3

  unist-util-position@5.0.0:
    dependencies:
      '@types/unist': 3.0.3

  unist-util-stringify-position@4.0.0:
    dependencies:
      '@types/unist': 3.0.3

  unist-util-visit-parents@6.0.1:
    dependencies:
      '@types/unist': 3.0.3
      unist-util-is: 6.0.0

  unist-util-visit@5.0.0:
    dependencies:
      '@types/unist': 3.0.3
      unist-util-is: 6.0.0
      unist-util-visit-parents: 6.0.1

  universalify@0.1.2: {}

  update-browserslist-db@1.1.3(browserslist@4.25.1):
    dependencies:
      browserslist: 4.25.1
      escalade: 3.2.0
      picocolors: 1.1.1

  uri-js@4.4.1:
    dependencies:
      punycode: 2.3.1

  util-deprecate@1.0.2: {}

  validator@13.15.15: {}

  vfile-message@4.0.3:
    dependencies:
      '@types/unist': 3.0.3
      unist-util-stringify-position: 4.0.0

  vfile@6.0.3:
    dependencies:
      '@types/unist': 3.0.3
      vfile-message: 4.0.3

<<<<<<< HEAD
  vite-plugin-dts@3.9.1(@types/node@20.19.14)(rollup@4.45.1)(typescript@5.6.3)(vite@4.5.14(@types/node@20.19.14)(terser@5.44.0)):
    dependencies:
      '@microsoft/api-extractor': 7.43.0(@types/node@20.19.14)
      '@rollup/pluginutils': 5.3.0(rollup@4.45.1)
      '@vue/language-core': 1.8.27(typescript@5.6.3)
      debug: 4.4.1
      kolorist: 1.8.0
      magic-string: 0.30.19
      typescript: 5.6.3
      vue-tsc: 1.8.27(typescript@5.6.3)
    optionalDependencies:
      vite: 4.5.14(@types/node@20.19.14)(terser@5.44.0)
    transitivePeerDependencies:
      - '@types/node'
      - rollup
      - supports-color

  vite@4.5.14(@types/node@20.19.14)(terser@5.44.0):
    dependencies:
      esbuild: 0.18.20
      postcss: 8.5.6
      rollup: 3.29.5
    optionalDependencies:
      '@types/node': 20.19.14
      fsevents: 2.3.3
      terser: 5.44.0

  vite@6.3.5(@types/node@24.0.15)(jiti@1.21.7)(terser@5.44.0)(yaml@2.8.1):
=======
  vite@6.3.6(@types/node@24.0.15)(jiti@1.21.7)(yaml@2.8.1):
>>>>>>> 2afe30c7
    dependencies:
      esbuild: 0.25.9
      fdir: 6.5.0(picomatch@4.0.3)
      picomatch: 4.0.3
      postcss: 8.5.6
      rollup: 4.50.1
      tinyglobby: 0.2.15
    optionalDependencies:
      '@types/node': 24.0.15
      fsevents: 2.3.3
      jiti: 1.21.7
      terser: 5.44.0
      yaml: 2.8.1

  void-elements@3.1.0: {}

  vue-template-compiler@2.7.16:
    dependencies:
      de-indent: 1.0.2
      he: 1.2.0

  vue-tsc@1.8.27(typescript@5.6.3):
    dependencies:
      '@volar/typescript': 1.11.1
      '@vue/language-core': 1.8.27(typescript@5.6.3)
      semver: 7.7.2
      typescript: 5.6.3

  which@2.0.2:
    dependencies:
      isexe: 2.0.0

  wmf@1.0.2: {}

  word@0.3.0: {}

  wrap-ansi@7.0.0:
    dependencies:
      ansi-styles: 4.3.0
      string-width: 4.2.3
      strip-ansi: 6.0.1

  wrap-ansi@8.1.0:
    dependencies:
      ansi-styles: 6.2.1
      string-width: 5.1.2
      strip-ansi: 7.1.0

  wrap-ansi@9.0.0:
    dependencies:
      ansi-styles: 6.2.1
      string-width: 7.2.0
      strip-ansi: 7.1.0

  xlsx@0.18.5:
    dependencies:
      adler-32: 1.3.1
      cfb: 1.2.2
      codepage: 1.15.0
      crc-32: 1.2.2
      ssf: 0.11.2
      wmf: 1.0.2
      word: 0.3.0

  xmlbuilder@10.1.1: {}

  yallist@3.1.1: {}

  yallist@4.0.0: {}

  yaml@2.8.0: {}

  yaml@2.8.1: {}

  z-schema@5.0.5:
    dependencies:
      lodash.get: 4.4.2
      lodash.isequal: 4.5.0
      validator: 13.15.15
    optionalDependencies:
      commander: 9.5.0

  zwitch@2.0.4: {}<|MERGE_RESOLUTION|>--- conflicted
+++ resolved
@@ -122,11 +122,7 @@
         version: 7.7.0
       '@vitejs/plugin-react':
         specifier: ^4.3.4
-<<<<<<< HEAD
-        version: 4.7.0(vite@6.3.5(@types/node@24.0.15)(jiti@1.21.7)(terser@5.44.0)(yaml@2.8.1))
-=======
-        version: 4.7.0(vite@6.3.6(@types/node@24.0.15)(jiti@1.21.7)(yaml@2.8.1))
->>>>>>> 2afe30c7
+        version: 4.7.0(vite@6.3.6(@types/node@24.0.15)(jiti@1.21.7)(terser@5.44.0)(yaml@2.8.1))
       autoprefixer:
         specifier: ^10.4.21
         version: 10.4.21(postcss@8.5.6)
@@ -146,9 +142,8 @@
         specifier: ~5.6.2
         version: 5.6.3
       vite:
-<<<<<<< HEAD
-        specifier: ^6.0.3
-        version: 6.3.5(@types/node@24.0.15)(jiti@1.21.7)(terser@5.44.0)(yaml@2.8.1)
+        specifier: ^6.3.6
+        version: 6.3.6(@types/node@24.0.15)(jiti@1.21.7)(terser@5.44.0)(yaml@2.8.1)
 
   packages/cad-plugin:
     dependencies:
@@ -223,10 +218,6 @@
       vite-plugin-dts:
         specifier: ^3.3.1
         version: 3.9.1(@types/node@20.19.14)(rollup@4.45.1)(typescript@5.6.3)(vite@4.5.14(@types/node@20.19.14)(terser@5.44.0))
-=======
-        specifier: ^6.3.6
-        version: 6.3.6(@types/node@24.0.15)(jiti@1.21.7)(yaml@2.8.1)
->>>>>>> 2afe30c7
 
 packages:
 
@@ -390,13 +381,12 @@
   '@dimforge/rapier3d-compat@0.12.0':
     resolution: {integrity: sha512-uekIGetywIgopfD97oDL5PfeezkFpNhwlzlaEYNOA0N6ghdsOvh/HYjSMek5Q2O1PYvRSDFcqFVJl4r4ZBwOow==}
 
-  '@esbuild/aix-ppc64@0.25.9':
-    resolution: {integrity: sha512-OaGtL73Jck6pBKjNIe24BnFE6agGl+6KxDtTfHhy1HmhthfKouEcOhqpSL64K4/0WCtbKFLOdzD/44cJ4k9opA==}
+  '@esbuild/aix-ppc64@0.25.8':
+    resolution: {integrity: sha512-urAvrUedIqEiFR3FYSLTWQgLu5tb+m0qZw0NBEasUeo6wuqatkMDaRT+1uABiGXEu5vqgPd7FGE1BhsAIy9QVA==}
     engines: {node: '>=18'}
     cpu: [ppc64]
     os: [aix]
 
-<<<<<<< HEAD
   '@esbuild/android-arm64@0.18.20':
     resolution: {integrity: sha512-Nz4rJcchGDtENV0eMKUNa6L12zz2zBDXuhj/Vjh18zGqB44Bi7MBMSXjgunJgjRhCmKOjnPuZp4Mb6OKqtMHLQ==}
     engines: {node: '>=12'}
@@ -405,15 +395,10 @@
 
   '@esbuild/android-arm64@0.25.8':
     resolution: {integrity: sha512-OD3p7LYzWpLhZEyATcTSJ67qB5D+20vbtr6vHlHWSQYhKtzUYrETuWThmzFpZtFsBIxRvhO07+UgVA9m0i/O1w==}
-=======
-  '@esbuild/android-arm64@0.25.9':
-    resolution: {integrity: sha512-IDrddSmpSv51ftWslJMvl3Q2ZT98fUSL2/rlUXuVqRXHCs5EUF1/f+jbjF5+NG9UffUDMCiTyh8iec7u8RlTLg==}
->>>>>>> 2afe30c7
     engines: {node: '>=18'}
     cpu: [arm64]
     os: [android]
 
-<<<<<<< HEAD
   '@esbuild/android-arm@0.18.20':
     resolution: {integrity: sha512-fyi7TDI/ijKKNZTUJAQqiG5T7YjJXgnzkURqmGj13C6dCqckZBLdl4h7bkhHt/t0WP+zO9/zwroDvANaOqO5Sw==}
     engines: {node: '>=12'}
@@ -422,15 +407,10 @@
 
   '@esbuild/android-arm@0.25.8':
     resolution: {integrity: sha512-RONsAvGCz5oWyePVnLdZY/HHwA++nxYWIX1atInlaW6SEkwq6XkP3+cb825EUcRs5Vss/lGh/2YxAb5xqc07Uw==}
-=======
-  '@esbuild/android-arm@0.25.9':
-    resolution: {integrity: sha512-5WNI1DaMtxQ7t7B6xa572XMXpHAaI/9Hnhk8lcxF4zVN4xstUgTlvuGDorBguKEnZO70qwEcLpfifMLoxiPqHQ==}
->>>>>>> 2afe30c7
     engines: {node: '>=18'}
     cpu: [arm]
     os: [android]
 
-<<<<<<< HEAD
   '@esbuild/android-x64@0.18.20':
     resolution: {integrity: sha512-8GDdlePJA8D6zlZYJV/jnrRAi6rOiNaCC/JclcXpB+KIuvfBN4owLtgzY2bsxnx666XjJx2kDPUmnTtR8qKQUg==}
     engines: {node: '>=12'}
@@ -439,15 +419,10 @@
 
   '@esbuild/android-x64@0.25.8':
     resolution: {integrity: sha512-yJAVPklM5+4+9dTeKwHOaA+LQkmrKFX96BM0A/2zQrbS6ENCmxc4OVoBs5dPkCCak2roAD+jKCdnmOqKszPkjA==}
-=======
-  '@esbuild/android-x64@0.25.9':
-    resolution: {integrity: sha512-I853iMZ1hWZdNllhVZKm34f4wErd4lMyeV7BLzEExGEIZYsOzqDWDf+y082izYUE8gtJnYHdeDpN/6tUdwvfiw==}
->>>>>>> 2afe30c7
     engines: {node: '>=18'}
     cpu: [x64]
     os: [android]
 
-<<<<<<< HEAD
   '@esbuild/darwin-arm64@0.18.20':
     resolution: {integrity: sha512-bxRHW5kHU38zS2lPTPOyuyTm+S+eobPUnTNkdJEfAddYgEcll4xkT8DB9d2008DtTbl7uJag2HuE5NZAZgnNEA==}
     engines: {node: '>=12'}
@@ -456,15 +431,10 @@
 
   '@esbuild/darwin-arm64@0.25.8':
     resolution: {integrity: sha512-Jw0mxgIaYX6R8ODrdkLLPwBqHTtYHJSmzzd+QeytSugzQ0Vg4c5rDky5VgkoowbZQahCbsv1rT1KW72MPIkevw==}
-=======
-  '@esbuild/darwin-arm64@0.25.9':
-    resolution: {integrity: sha512-XIpIDMAjOELi/9PB30vEbVMs3GV1v2zkkPnuyRRURbhqjyzIINwj+nbQATh4H9GxUgH1kFsEyQMxwiLFKUS6Rg==}
->>>>>>> 2afe30c7
     engines: {node: '>=18'}
     cpu: [arm64]
     os: [darwin]
 
-<<<<<<< HEAD
   '@esbuild/darwin-x64@0.18.20':
     resolution: {integrity: sha512-pc5gxlMDxzm513qPGbCbDukOdsGtKhfxD1zJKXjCCcU7ju50O7MeAZ8c4krSJcOIJGFR+qx21yMMVYwiQvyTyQ==}
     engines: {node: '>=12'}
@@ -473,15 +443,10 @@
 
   '@esbuild/darwin-x64@0.25.8':
     resolution: {integrity: sha512-Vh2gLxxHnuoQ+GjPNvDSDRpoBCUzY4Pu0kBqMBDlK4fuWbKgGtmDIeEC081xi26PPjn+1tct+Bh8FjyLlw1Zlg==}
-=======
-  '@esbuild/darwin-x64@0.25.9':
-    resolution: {integrity: sha512-jhHfBzjYTA1IQu8VyrjCX4ApJDnH+ez+IYVEoJHeqJm9VhG9Dh2BYaJritkYK3vMaXrf7Ogr/0MQ8/MeIefsPQ==}
->>>>>>> 2afe30c7
     engines: {node: '>=18'}
     cpu: [x64]
     os: [darwin]
 
-<<<<<<< HEAD
   '@esbuild/freebsd-arm64@0.18.20':
     resolution: {integrity: sha512-yqDQHy4QHevpMAaxhhIwYPMv1NECwOvIpGCZkECn8w2WFHXjEwrBn3CeNIYsibZ/iZEUemj++M26W3cNR5h+Tw==}
     engines: {node: '>=12'}
@@ -490,15 +455,10 @@
 
   '@esbuild/freebsd-arm64@0.25.8':
     resolution: {integrity: sha512-YPJ7hDQ9DnNe5vxOm6jaie9QsTwcKedPvizTVlqWG9GBSq+BuyWEDazlGaDTC5NGU4QJd666V0yqCBL2oWKPfA==}
-=======
-  '@esbuild/freebsd-arm64@0.25.9':
-    resolution: {integrity: sha512-z93DmbnY6fX9+KdD4Ue/H6sYs+bhFQJNCPZsi4XWJoYblUqT06MQUdBCpcSfuiN72AbqeBFu5LVQTjfXDE2A6Q==}
->>>>>>> 2afe30c7
     engines: {node: '>=18'}
     cpu: [arm64]
     os: [freebsd]
 
-<<<<<<< HEAD
   '@esbuild/freebsd-x64@0.18.20':
     resolution: {integrity: sha512-tgWRPPuQsd3RmBZwarGVHZQvtzfEBOreNuxEMKFcd5DaDn2PbBxfwLcj4+aenoh7ctXcbXmOQIn8HI6mCSw5MQ==}
     engines: {node: '>=12'}
@@ -507,15 +467,10 @@
 
   '@esbuild/freebsd-x64@0.25.8':
     resolution: {integrity: sha512-MmaEXxQRdXNFsRN/KcIimLnSJrk2r5H8v+WVafRWz5xdSVmWLoITZQXcgehI2ZE6gioE6HirAEToM/RvFBeuhw==}
-=======
-  '@esbuild/freebsd-x64@0.25.9':
-    resolution: {integrity: sha512-mrKX6H/vOyo5v71YfXWJxLVxgy1kyt1MQaD8wZJgJfG4gq4DpQGpgTB74e5yBeQdyMTbgxp0YtNj7NuHN0PoZg==}
->>>>>>> 2afe30c7
     engines: {node: '>=18'}
     cpu: [x64]
     os: [freebsd]
 
-<<<<<<< HEAD
   '@esbuild/linux-arm64@0.18.20':
     resolution: {integrity: sha512-2YbscF+UL7SQAVIpnWvYwM+3LskyDmPhe31pE7/aoTMFKKzIc9lLbyGUpmmb8a8AixOL61sQ/mFh3jEjHYFvdA==}
     engines: {node: '>=12'}
@@ -524,15 +479,10 @@
 
   '@esbuild/linux-arm64@0.25.8':
     resolution: {integrity: sha512-WIgg00ARWv/uYLU7lsuDK00d/hHSfES5BzdWAdAig1ioV5kaFNrtK8EqGcUBJhYqotlUByUKz5Qo6u8tt7iD/w==}
-=======
-  '@esbuild/linux-arm64@0.25.9':
-    resolution: {integrity: sha512-BlB7bIcLT3G26urh5Dmse7fiLmLXnRlopw4s8DalgZ8ef79Jj4aUcYbk90g8iCa2467HX8SAIidbL7gsqXHdRw==}
->>>>>>> 2afe30c7
     engines: {node: '>=18'}
     cpu: [arm64]
     os: [linux]
 
-<<<<<<< HEAD
   '@esbuild/linux-arm@0.18.20':
     resolution: {integrity: sha512-/5bHkMWnq1EgKr1V+Ybz3s1hWXok7mDFUMQ4cG10AfW3wL02PSZi5kFpYKrptDsgb2WAJIvRcDm+qIvXf/apvg==}
     engines: {node: '>=12'}
@@ -541,15 +491,10 @@
 
   '@esbuild/linux-arm@0.25.8':
     resolution: {integrity: sha512-FuzEP9BixzZohl1kLf76KEVOsxtIBFwCaLupVuk4eFVnOZfU+Wsn+x5Ryam7nILV2pkq2TqQM9EZPsOBuMC+kg==}
-=======
-  '@esbuild/linux-arm@0.25.9':
-    resolution: {integrity: sha512-HBU2Xv78SMgaydBmdor38lg8YDnFKSARg1Q6AT0/y2ezUAKiZvc211RDFHlEZRFNRVhcMamiToo7bDx3VEOYQw==}
->>>>>>> 2afe30c7
     engines: {node: '>=18'}
     cpu: [arm]
     os: [linux]
 
-<<<<<<< HEAD
   '@esbuild/linux-ia32@0.18.20':
     resolution: {integrity: sha512-P4etWwq6IsReT0E1KHU40bOnzMHoH73aXp96Fs8TIT6z9Hu8G6+0SHSw9i2isWrD2nbx2qo5yUqACgdfVGx7TA==}
     engines: {node: '>=12'}
@@ -558,15 +503,10 @@
 
   '@esbuild/linux-ia32@0.25.8':
     resolution: {integrity: sha512-A1D9YzRX1i+1AJZuFFUMP1E9fMaYY+GnSQil9Tlw05utlE86EKTUA7RjwHDkEitmLYiFsRd9HwKBPEftNdBfjg==}
-=======
-  '@esbuild/linux-ia32@0.25.9':
-    resolution: {integrity: sha512-e7S3MOJPZGp2QW6AK6+Ly81rC7oOSerQ+P8L0ta4FhVi+/j/v2yZzx5CqqDaWjtPFfYz21Vi1S0auHrap3Ma3A==}
->>>>>>> 2afe30c7
     engines: {node: '>=18'}
     cpu: [ia32]
     os: [linux]
 
-<<<<<<< HEAD
   '@esbuild/linux-loong64@0.18.20':
     resolution: {integrity: sha512-nXW8nqBTrOpDLPgPY9uV+/1DjxoQ7DoB2N8eocyq8I9XuqJ7BiAMDMf9n1xZM9TgW0J8zrquIb/A7s3BJv7rjg==}
     engines: {node: '>=12'}
@@ -575,15 +515,10 @@
 
   '@esbuild/linux-loong64@0.25.8':
     resolution: {integrity: sha512-O7k1J/dwHkY1RMVvglFHl1HzutGEFFZ3kNiDMSOyUrB7WcoHGf96Sh+64nTRT26l3GMbCW01Ekh/ThKM5iI7hQ==}
-=======
-  '@esbuild/linux-loong64@0.25.9':
-    resolution: {integrity: sha512-Sbe10Bnn0oUAB2AalYztvGcK+o6YFFA/9829PhOCUS9vkJElXGdphz0A3DbMdP8gmKkqPmPcMJmJOrI3VYB1JQ==}
->>>>>>> 2afe30c7
     engines: {node: '>=18'}
     cpu: [loong64]
     os: [linux]
 
-<<<<<<< HEAD
   '@esbuild/linux-mips64el@0.18.20':
     resolution: {integrity: sha512-d5NeaXZcHp8PzYy5VnXV3VSd2D328Zb+9dEq5HE6bw6+N86JVPExrA6O68OPwobntbNJ0pzCpUFZTo3w0GyetQ==}
     engines: {node: '>=12'}
@@ -592,15 +527,10 @@
 
   '@esbuild/linux-mips64el@0.25.8':
     resolution: {integrity: sha512-uv+dqfRazte3BzfMp8PAQXmdGHQt2oC/y2ovwpTteqrMx2lwaksiFZ/bdkXJC19ttTvNXBuWH53zy/aTj1FgGw==}
-=======
-  '@esbuild/linux-mips64el@0.25.9':
-    resolution: {integrity: sha512-YcM5br0mVyZw2jcQeLIkhWtKPeVfAerES5PvOzaDxVtIyZ2NUBZKNLjC5z3/fUlDgT6w89VsxP2qzNipOaaDyA==}
->>>>>>> 2afe30c7
     engines: {node: '>=18'}
     cpu: [mips64el]
     os: [linux]
 
-<<<<<<< HEAD
   '@esbuild/linux-ppc64@0.18.20':
     resolution: {integrity: sha512-WHPyeScRNcmANnLQkq6AfyXRFr5D6N2sKgkFo2FqguP44Nw2eyDlbTdZwd9GYk98DZG9QItIiTlFLHJHjxP3FA==}
     engines: {node: '>=12'}
@@ -609,15 +539,10 @@
 
   '@esbuild/linux-ppc64@0.25.8':
     resolution: {integrity: sha512-GyG0KcMi1GBavP5JgAkkstMGyMholMDybAf8wF5A70CALlDM2p/f7YFE7H92eDeH/VBtFJA5MT4nRPDGg4JuzQ==}
-=======
-  '@esbuild/linux-ppc64@0.25.9':
-    resolution: {integrity: sha512-++0HQvasdo20JytyDpFvQtNrEsAgNG2CY1CLMwGXfFTKGBGQT3bOeLSYE2l1fYdvML5KUuwn9Z8L1EWe2tzs1w==}
->>>>>>> 2afe30c7
     engines: {node: '>=18'}
     cpu: [ppc64]
     os: [linux]
 
-<<<<<<< HEAD
   '@esbuild/linux-riscv64@0.18.20':
     resolution: {integrity: sha512-WSxo6h5ecI5XH34KC7w5veNnKkju3zBRLEQNY7mv5mtBmrP/MjNBCAlsM2u5hDBlS3NGcTQpoBvRzqBcRtpq1A==}
     engines: {node: '>=12'}
@@ -626,15 +551,10 @@
 
   '@esbuild/linux-riscv64@0.25.8':
     resolution: {integrity: sha512-rAqDYFv3yzMrq7GIcen3XP7TUEG/4LK86LUPMIz6RT8A6pRIDn0sDcvjudVZBiiTcZCY9y2SgYX2lgK3AF+1eg==}
-=======
-  '@esbuild/linux-riscv64@0.25.9':
-    resolution: {integrity: sha512-uNIBa279Y3fkjV+2cUjx36xkx7eSjb8IvnL01eXUKXez/CBHNRw5ekCGMPM0BcmqBxBcdgUWuUXmVWwm4CH9kg==}
->>>>>>> 2afe30c7
     engines: {node: '>=18'}
     cpu: [riscv64]
     os: [linux]
 
-<<<<<<< HEAD
   '@esbuild/linux-s390x@0.18.20':
     resolution: {integrity: sha512-+8231GMs3mAEth6Ja1iK0a1sQ3ohfcpzpRLH8uuc5/KVDFneH6jtAJLFGafpzpMRO6DzJ6AvXKze9LfFMrIHVQ==}
     engines: {node: '>=12'}
@@ -643,15 +563,10 @@
 
   '@esbuild/linux-s390x@0.25.8':
     resolution: {integrity: sha512-Xutvh6VjlbcHpsIIbwY8GVRbwoviWT19tFhgdA7DlenLGC/mbc3lBoVb7jxj9Z+eyGqvcnSyIltYUrkKzWqSvg==}
-=======
-  '@esbuild/linux-s390x@0.25.9':
-    resolution: {integrity: sha512-Mfiphvp3MjC/lctb+7D287Xw1DGzqJPb/J2aHHcHxflUo+8tmN/6d4k6I2yFR7BVo5/g7x2Monq4+Yew0EHRIA==}
->>>>>>> 2afe30c7
     engines: {node: '>=18'}
     cpu: [s390x]
     os: [linux]
 
-<<<<<<< HEAD
   '@esbuild/linux-x64@0.18.20':
     resolution: {integrity: sha512-UYqiqemphJcNsFEskc73jQ7B9jgwjWrSayxawS6UVFZGWrAAtkzjxSqnoclCXxWtfwLdzU+vTpcNYhpn43uP1w==}
     engines: {node: '>=12'}
@@ -660,21 +575,16 @@
 
   '@esbuild/linux-x64@0.25.8':
     resolution: {integrity: sha512-ASFQhgY4ElXh3nDcOMTkQero4b1lgubskNlhIfJrsH5OKZXDpUAKBlNS0Kx81jwOBp+HCeZqmoJuihTv57/jvQ==}
-=======
-  '@esbuild/linux-x64@0.25.9':
-    resolution: {integrity: sha512-iSwByxzRe48YVkmpbgoxVzn76BXjlYFXC7NvLYq+b+kDjyyk30J0JY47DIn8z1MO3K0oSl9fZoRmZPQI4Hklzg==}
->>>>>>> 2afe30c7
     engines: {node: '>=18'}
     cpu: [x64]
     os: [linux]
 
-  '@esbuild/netbsd-arm64@0.25.9':
-    resolution: {integrity: sha512-9jNJl6FqaUG+COdQMjSCGW4QiMHH88xWbvZ+kRVblZsWrkXlABuGdFJ1E9L7HK+T0Yqd4akKNa/lO0+jDxQD4Q==}
+  '@esbuild/netbsd-arm64@0.25.8':
+    resolution: {integrity: sha512-d1KfruIeohqAi6SA+gENMuObDbEjn22olAR7egqnkCD9DGBG0wsEARotkLgXDu6c4ncgWTZJtN5vcgxzWRMzcw==}
     engines: {node: '>=18'}
     cpu: [arm64]
     os: [netbsd]
 
-<<<<<<< HEAD
   '@esbuild/netbsd-x64@0.18.20':
     resolution: {integrity: sha512-iO1c++VP6xUBUmltHZoMtCUdPlnPGdBom6IrO4gyKPFFVBKioIImVooR5I83nTew5UOYrk3gIJhbZh8X44y06A==}
     engines: {node: '>=12'}
@@ -683,21 +593,16 @@
 
   '@esbuild/netbsd-x64@0.25.8':
     resolution: {integrity: sha512-nVDCkrvx2ua+XQNyfrujIG38+YGyuy2Ru9kKVNyh5jAys6n+l44tTtToqHjino2My8VAY6Lw9H7RI73XFi66Cg==}
-=======
-  '@esbuild/netbsd-x64@0.25.9':
-    resolution: {integrity: sha512-RLLdkflmqRG8KanPGOU7Rpg829ZHu8nFy5Pqdi9U01VYtG9Y0zOG6Vr2z4/S+/3zIyOxiK6cCeYNWOFR9QP87g==}
->>>>>>> 2afe30c7
     engines: {node: '>=18'}
     cpu: [x64]
     os: [netbsd]
 
-  '@esbuild/openbsd-arm64@0.25.9':
-    resolution: {integrity: sha512-YaFBlPGeDasft5IIM+CQAhJAqS3St3nJzDEgsgFixcfZeyGPCd6eJBWzke5piZuZ7CtL656eOSYKk4Ls2C0FRQ==}
+  '@esbuild/openbsd-arm64@0.25.8':
+    resolution: {integrity: sha512-j8HgrDuSJFAujkivSMSfPQSAa5Fxbvk4rgNAS5i3K+r8s1X0p1uOO2Hl2xNsGFppOeHOLAVgYwDVlmxhq5h+SQ==}
     engines: {node: '>=18'}
     cpu: [arm64]
     os: [openbsd]
 
-<<<<<<< HEAD
   '@esbuild/openbsd-x64@0.18.20':
     resolution: {integrity: sha512-e5e4YSsuQfX4cxcygw/UCPIEP6wbIL+se3sxPdCiMbFLBWu0eiZOJ7WoD+ptCLrmjZBK1Wk7I6D/I3NglUGOxg==}
     engines: {node: '>=12'}
@@ -706,21 +611,16 @@
 
   '@esbuild/openbsd-x64@0.25.8':
     resolution: {integrity: sha512-1h8MUAwa0VhNCDp6Af0HToI2TJFAn1uqT9Al6DJVzdIBAd21m/G0Yfc77KDM3uF3T/YaOgQq3qTJHPbTOInaIQ==}
-=======
-  '@esbuild/openbsd-x64@0.25.9':
-    resolution: {integrity: sha512-1MkgTCuvMGWuqVtAvkpkXFmtL8XhWy+j4jaSO2wxfJtilVCi0ZE37b8uOdMItIHz4I6z1bWWtEX4CJwcKYLcuA==}
->>>>>>> 2afe30c7
     engines: {node: '>=18'}
     cpu: [x64]
     os: [openbsd]
 
-  '@esbuild/openharmony-arm64@0.25.9':
-    resolution: {integrity: sha512-4Xd0xNiMVXKh6Fa7HEJQbrpP3m3DDn43jKxMjxLLRjWnRsfxjORYJlXPO4JNcXtOyfajXorRKY9NkOpTHptErg==}
+  '@esbuild/openharmony-arm64@0.25.8':
+    resolution: {integrity: sha512-r2nVa5SIK9tSWd0kJd9HCffnDHKchTGikb//9c7HX+r+wHYCpQrSgxhlY6KWV1nFo1l4KFbsMlHk+L6fekLsUg==}
     engines: {node: '>=18'}
     cpu: [arm64]
     os: [openharmony]
 
-<<<<<<< HEAD
   '@esbuild/sunos-x64@0.18.20':
     resolution: {integrity: sha512-kDbFRFp0YpTQVVrqUd5FTYmWo45zGaXe0X8E1G/LKFC0v8x0vWrhOWSLITcCn63lmZIxfOMXtCfti/RxN/0wnQ==}
     engines: {node: '>=12'}
@@ -729,15 +629,10 @@
 
   '@esbuild/sunos-x64@0.25.8':
     resolution: {integrity: sha512-zUlaP2S12YhQ2UzUfcCuMDHQFJyKABkAjvO5YSndMiIkMimPmxA+BYSBikWgsRpvyxuRnow4nS5NPnf9fpv41w==}
-=======
-  '@esbuild/sunos-x64@0.25.9':
-    resolution: {integrity: sha512-WjH4s6hzo00nNezhp3wFIAfmGZ8U7KtrJNlFMRKxiI9mxEK1scOMAaa9i4crUtu+tBr+0IN6JCuAcSBJZfnphw==}
->>>>>>> 2afe30c7
     engines: {node: '>=18'}
     cpu: [x64]
     os: [sunos]
 
-<<<<<<< HEAD
   '@esbuild/win32-arm64@0.18.20':
     resolution: {integrity: sha512-ddYFR6ItYgoaq4v4JmQQaAI5s7npztfV4Ag6NrhiaW0RrnOXqBkgwZLofVTlq1daVTQNhtI5oieTvkRPfZrePg==}
     engines: {node: '>=12'}
@@ -746,15 +641,10 @@
 
   '@esbuild/win32-arm64@0.25.8':
     resolution: {integrity: sha512-YEGFFWESlPva8hGL+zvj2z/SaK+pH0SwOM0Nc/d+rVnW7GSTFlLBGzZkuSU9kFIGIo8q9X3ucpZhu8PDN5A2sQ==}
-=======
-  '@esbuild/win32-arm64@0.25.9':
-    resolution: {integrity: sha512-mGFrVJHmZiRqmP8xFOc6b84/7xa5y5YvR1x8djzXpJBSv/UsNK6aqec+6JDjConTgvvQefdGhFDAs2DLAds6gQ==}
->>>>>>> 2afe30c7
     engines: {node: '>=18'}
     cpu: [arm64]
     os: [win32]
 
-<<<<<<< HEAD
   '@esbuild/win32-ia32@0.18.20':
     resolution: {integrity: sha512-Wv7QBi3ID/rROT08SABTS7eV4hX26sVduqDOTe1MvGMjNd3EjOz4b7zeexIR62GTIEKrfJXKL9LFxTYgkyeu7g==}
     engines: {node: '>=12'}
@@ -763,15 +653,10 @@
 
   '@esbuild/win32-ia32@0.25.8':
     resolution: {integrity: sha512-hiGgGC6KZ5LZz58OL/+qVVoZiuZlUYlYHNAmczOm7bs2oE1XriPFi5ZHHrS8ACpV5EjySrnoCKmcbQMN+ojnHg==}
-=======
-  '@esbuild/win32-ia32@0.25.9':
-    resolution: {integrity: sha512-b33gLVU2k11nVx1OhX3C8QQP6UHQK4ZtN56oFWvVXvz2VkDoe6fbG8TOgHFxEvqeqohmRnIHe5A1+HADk4OQww==}
->>>>>>> 2afe30c7
     engines: {node: '>=18'}
     cpu: [ia32]
     os: [win32]
 
-<<<<<<< HEAD
   '@esbuild/win32-x64@0.18.20':
     resolution: {integrity: sha512-kTdfRcSiDfQca/y9QIkng02avJ+NCaQvrMejlsB3RRv5sE9rRoeBPISaZpKxHELzRxZyLvNts1P27W3wV+8geQ==}
     engines: {node: '>=12'}
@@ -780,10 +665,6 @@
 
   '@esbuild/win32-x64@0.25.8':
     resolution: {integrity: sha512-cn3Yr7+OaaZq1c+2pe+8yxC8E144SReCQjN6/2ynubzYjvyqZjTXfQJpAcQpsdJq3My7XADANiYGHoFC69pLQw==}
-=======
-  '@esbuild/win32-x64@0.25.9':
-    resolution: {integrity: sha512-PPOl1mi6lpLNQxnGoyAfschAodRFYXJ+9fs6WHXz7CSWKbOqiMZsubC+BQsVKuul+3vKLuwTHsS2c2y9EoKwxQ==}
->>>>>>> 2afe30c7
     engines: {node: '>=18'}
     cpu: [x64]
     os: [win32]
@@ -878,7 +759,6 @@
   '@rolldown/pluginutils@1.0.0-beta.27':
     resolution: {integrity: sha512-+d0F4MKMCbeVUJwG96uQ4SgAznZNSq93I3V+9NHA4OpvqG8mRCpGdKmK8l/dl02h2CCDHwW2FqilnTyDcAnqjA==}
 
-<<<<<<< HEAD
   '@rollup/pluginutils@5.3.0':
     resolution: {integrity: sha512-5EdhGZtnu3V88ces7s53hhfK5KSASnJZv8Lulpc04cWO3REESroJXg73DFsOmgbU2BhwV0E20bu2IDZb3VKW4Q==}
     engines: {node: '>=14.0.0'}
@@ -890,110 +770,101 @@
 
   '@rollup/rollup-android-arm-eabi@4.45.1':
     resolution: {integrity: sha512-NEySIFvMY0ZQO+utJkgoMiCAjMrGvnbDLHvcmlA33UXJpYBCvlBEbMMtV837uCkS+plG2umfhn0T5mMAxGrlRA==}
-=======
-  '@rollup/rollup-android-arm-eabi@4.50.1':
-    resolution: {integrity: sha512-HJXwzoZN4eYTdD8bVV22DN8gsPCAj3V20NHKOs8ezfXanGpmVPR7kalUHd+Y31IJp9stdB87VKPFbsGY3H/2ag==}
->>>>>>> 2afe30c7
     cpu: [arm]
     os: [android]
 
-  '@rollup/rollup-android-arm64@4.50.1':
-    resolution: {integrity: sha512-PZlsJVcjHfcH53mOImyt3bc97Ep3FJDXRpk9sMdGX0qgLmY0EIWxCag6EigerGhLVuL8lDVYNnSo8qnTElO4xw==}
+  '@rollup/rollup-android-arm64@4.45.1':
+    resolution: {integrity: sha512-ujQ+sMXJkg4LRJaYreaVx7Z/VMgBBd89wGS4qMrdtfUFZ+TSY5Rs9asgjitLwzeIbhwdEhyj29zhst3L1lKsRQ==}
     cpu: [arm64]
     os: [android]
 
-  '@rollup/rollup-darwin-arm64@4.50.1':
-    resolution: {integrity: sha512-xc6i2AuWh++oGi4ylOFPmzJOEeAa2lJeGUGb4MudOtgfyyjr4UPNK+eEWTPLvmPJIY/pgw6ssFIox23SyrkkJw==}
+  '@rollup/rollup-darwin-arm64@4.45.1':
+    resolution: {integrity: sha512-FSncqHvqTm3lC6Y13xncsdOYfxGSLnP+73k815EfNmpewPs+EyM49haPS105Rh4aF5mJKywk9X0ogzLXZzN9lA==}
     cpu: [arm64]
     os: [darwin]
 
-  '@rollup/rollup-darwin-x64@4.50.1':
-    resolution: {integrity: sha512-2ofU89lEpDYhdLAbRdeyz/kX3Y2lpYc6ShRnDjY35bZhd2ipuDMDi6ZTQ9NIag94K28nFMofdnKeHR7BT0CATw==}
+  '@rollup/rollup-darwin-x64@4.45.1':
+    resolution: {integrity: sha512-2/vVn/husP5XI7Fsf/RlhDaQJ7x9zjvC81anIVbr4b/f0xtSmXQTFcGIQ/B1cXIYM6h2nAhJkdMHTnD7OtQ9Og==}
     cpu: [x64]
     os: [darwin]
 
-  '@rollup/rollup-freebsd-arm64@4.50.1':
-    resolution: {integrity: sha512-wOsE6H2u6PxsHY/BeFHA4VGQN3KUJFZp7QJBmDYI983fgxq5Th8FDkVuERb2l9vDMs1D5XhOrhBrnqcEY6l8ZA==}
+  '@rollup/rollup-freebsd-arm64@4.45.1':
+    resolution: {integrity: sha512-4g1kaDxQItZsrkVTdYQ0bxu4ZIQ32cotoQbmsAnW1jAE4XCMbcBPDirX5fyUzdhVCKgPcrwWuucI8yrVRBw2+g==}
     cpu: [arm64]
     os: [freebsd]
 
-  '@rollup/rollup-freebsd-x64@4.50.1':
-    resolution: {integrity: sha512-A/xeqaHTlKbQggxCqispFAcNjycpUEHP52mwMQZUNqDUJFFYtPHCXS1VAG29uMlDzIVr+i00tSFWFLivMcoIBQ==}
+  '@rollup/rollup-freebsd-x64@4.45.1':
+    resolution: {integrity: sha512-L/6JsfiL74i3uK1Ti2ZFSNsp5NMiM4/kbbGEcOCps99aZx3g8SJMO1/9Y0n/qKlWZfn6sScf98lEOUe2mBvW9A==}
     cpu: [x64]
     os: [freebsd]
 
-  '@rollup/rollup-linux-arm-gnueabihf@4.50.1':
-    resolution: {integrity: sha512-54v4okehwl5TaSIkpp97rAHGp7t3ghinRd/vyC1iXqXMfjYUTm7TfYmCzXDoHUPTTf36L8pr0E7YsD3CfB3ZDg==}
+  '@rollup/rollup-linux-arm-gnueabihf@4.45.1':
+    resolution: {integrity: sha512-RkdOTu2jK7brlu+ZwjMIZfdV2sSYHK2qR08FUWcIoqJC2eywHbXr0L8T/pONFwkGukQqERDheaGTeedG+rra6Q==}
     cpu: [arm]
     os: [linux]
 
-  '@rollup/rollup-linux-arm-musleabihf@4.50.1':
-    resolution: {integrity: sha512-p/LaFyajPN/0PUHjv8TNyxLiA7RwmDoVY3flXHPSzqrGcIp/c2FjwPPP5++u87DGHtw+5kSH5bCJz0mvXngYxw==}
+  '@rollup/rollup-linux-arm-musleabihf@4.45.1':
+    resolution: {integrity: sha512-3kJ8pgfBt6CIIr1o+HQA7OZ9mp/zDk3ctekGl9qn/pRBgrRgfwiffaUmqioUGN9hv0OHv2gxmvdKOkARCtRb8Q==}
     cpu: [arm]
     os: [linux]
 
-  '@rollup/rollup-linux-arm64-gnu@4.50.1':
-    resolution: {integrity: sha512-2AbMhFFkTo6Ptna1zO7kAXXDLi7H9fGTbVaIq2AAYO7yzcAsuTNWPHhb2aTA6GPiP+JXh85Y8CiS54iZoj4opw==}
+  '@rollup/rollup-linux-arm64-gnu@4.45.1':
+    resolution: {integrity: sha512-k3dOKCfIVixWjG7OXTCOmDfJj3vbdhN0QYEqB+OuGArOChek22hn7Uy5A/gTDNAcCy5v2YcXRJ/Qcnm4/ma1xw==}
     cpu: [arm64]
     os: [linux]
 
-  '@rollup/rollup-linux-arm64-musl@4.50.1':
-    resolution: {integrity: sha512-Cgef+5aZwuvesQNw9eX7g19FfKX5/pQRIyhoXLCiBOrWopjo7ycfB292TX9MDcDijiuIJlx1IzJz3IoCPfqs9w==}
+  '@rollup/rollup-linux-arm64-musl@4.45.1':
+    resolution: {integrity: sha512-PmI1vxQetnM58ZmDFl9/Uk2lpBBby6B6rF4muJc65uZbxCs0EA7hhKCk2PKlmZKuyVSHAyIw3+/SiuMLxKxWog==}
     cpu: [arm64]
     os: [linux]
 
-  '@rollup/rollup-linux-loongarch64-gnu@4.50.1':
-    resolution: {integrity: sha512-RPhTwWMzpYYrHrJAS7CmpdtHNKtt2Ueo+BlLBjfZEhYBhK00OsEqM08/7f+eohiF6poe0YRDDd8nAvwtE/Y62Q==}
+  '@rollup/rollup-linux-loongarch64-gnu@4.45.1':
+    resolution: {integrity: sha512-9UmI0VzGmNJ28ibHW2GpE2nF0PBQqsyiS4kcJ5vK+wuwGnV5RlqdczVocDSUfGX/Na7/XINRVoUgJyFIgipoRg==}
     cpu: [loong64]
     os: [linux]
 
-  '@rollup/rollup-linux-ppc64-gnu@4.50.1':
-    resolution: {integrity: sha512-eSGMVQw9iekut62O7eBdbiccRguuDgiPMsw++BVUg+1K7WjZXHOg/YOT9SWMzPZA+w98G+Fa1VqJgHZOHHnY0Q==}
+  '@rollup/rollup-linux-powerpc64le-gnu@4.45.1':
+    resolution: {integrity: sha512-7nR2KY8oEOUTD3pBAxIBBbZr0U7U+R9HDTPNy+5nVVHDXI4ikYniH1oxQz9VoB5PbBU1CZuDGHkLJkd3zLMWsg==}
     cpu: [ppc64]
     os: [linux]
 
-  '@rollup/rollup-linux-riscv64-gnu@4.50.1':
-    resolution: {integrity: sha512-S208ojx8a4ciIPrLgazF6AgdcNJzQE4+S9rsmOmDJkusvctii+ZvEuIC4v/xFqzbuP8yDjn73oBlNDgF6YGSXQ==}
+  '@rollup/rollup-linux-riscv64-gnu@4.45.1':
+    resolution: {integrity: sha512-nlcl3jgUultKROfZijKjRQLUu9Ma0PeNv/VFHkZiKbXTBQXhpytS8CIj5/NfBeECZtY2FJQubm6ltIxm/ftxpw==}
     cpu: [riscv64]
     os: [linux]
 
-  '@rollup/rollup-linux-riscv64-musl@4.50.1':
-    resolution: {integrity: sha512-3Ag8Ls1ggqkGUvSZWYcdgFwriy2lWo+0QlYgEFra/5JGtAd6C5Hw59oojx1DeqcA2Wds2ayRgvJ4qxVTzCHgzg==}
+  '@rollup/rollup-linux-riscv64-musl@4.45.1':
+    resolution: {integrity: sha512-HJV65KLS51rW0VY6rvZkiieiBnurSzpzore1bMKAhunQiECPuxsROvyeaot/tcK3A3aGnI+qTHqisrpSgQrpgA==}
     cpu: [riscv64]
     os: [linux]
 
-  '@rollup/rollup-linux-s390x-gnu@4.50.1':
-    resolution: {integrity: sha512-t9YrKfaxCYe7l7ldFERE1BRg/4TATxIg+YieHQ966jwvo7ddHJxPj9cNFWLAzhkVsbBvNA4qTbPVNsZKBO4NSg==}
+  '@rollup/rollup-linux-s390x-gnu@4.45.1':
+    resolution: {integrity: sha512-NITBOCv3Qqc6hhwFt7jLV78VEO/il4YcBzoMGGNxznLgRQf43VQDae0aAzKiBeEPIxnDrACiMgbqjuihx08OOw==}
     cpu: [s390x]
     os: [linux]
 
-  '@rollup/rollup-linux-x64-gnu@4.50.1':
-    resolution: {integrity: sha512-MCgtFB2+SVNuQmmjHf+wfI4CMxy3Tk8XjA5Z//A0AKD7QXUYFMQcns91K6dEHBvZPCnhJSyDWLApk40Iq/H3tA==}
+  '@rollup/rollup-linux-x64-gnu@4.45.1':
+    resolution: {integrity: sha512-+E/lYl6qu1zqgPEnTrs4WysQtvc/Sh4fC2nByfFExqgYrqkKWp1tWIbe+ELhixnenSpBbLXNi6vbEEJ8M7fiHw==}
     cpu: [x64]
     os: [linux]
 
-  '@rollup/rollup-linux-x64-musl@4.50.1':
-    resolution: {integrity: sha512-nEvqG+0jeRmqaUMuwzlfMKwcIVffy/9KGbAGyoa26iu6eSngAYQ512bMXuqqPrlTyfqdlB9FVINs93j534UJrg==}
+  '@rollup/rollup-linux-x64-musl@4.45.1':
+    resolution: {integrity: sha512-a6WIAp89p3kpNoYStITT9RbTbTnqarU7D8N8F2CV+4Cl9fwCOZraLVuVFvlpsW0SbIiYtEnhCZBPLoNdRkjQFw==}
     cpu: [x64]
     os: [linux]
 
-  '@rollup/rollup-openharmony-arm64@4.50.1':
-    resolution: {integrity: sha512-RDsLm+phmT3MJd9SNxA9MNuEAO/J2fhW8GXk62G/B4G7sLVumNFbRwDL6v5NrESb48k+QMqdGbHgEtfU0LCpbA==}
-    cpu: [arm64]
-    os: [openharmony]
-
-  '@rollup/rollup-win32-arm64-msvc@4.50.1':
-    resolution: {integrity: sha512-hpZB/TImk2FlAFAIsoElM3tLzq57uxnGYwplg6WDyAxbYczSi8O2eQ+H2Lx74504rwKtZ3N2g4bCUkiamzS6TQ==}
+  '@rollup/rollup-win32-arm64-msvc@4.45.1':
+    resolution: {integrity: sha512-T5Bi/NS3fQiJeYdGvRpTAP5P02kqSOpqiopwhj0uaXB6nzs5JVi2XMJb18JUSKhCOX8+UE1UKQufyD6Or48dJg==}
     cpu: [arm64]
     os: [win32]
 
-  '@rollup/rollup-win32-ia32-msvc@4.50.1':
-    resolution: {integrity: sha512-SXjv8JlbzKM0fTJidX4eVsH+Wmnp0/WcD8gJxIZyR6Gay5Qcsmdbi9zVtnbkGPG8v2vMR1AD06lGWy5FLMcG7A==}
+  '@rollup/rollup-win32-ia32-msvc@4.45.1':
+    resolution: {integrity: sha512-lxV2Pako3ujjuUe9jiU3/s7KSrDfH6IgTSQOnDWr9aJ92YsFd7EurmClK0ly/t8dzMkDtd04g60WX6yl0sGfdw==}
     cpu: [ia32]
     os: [win32]
 
-  '@rollup/rollup-win32-x64-msvc@4.50.1':
-    resolution: {integrity: sha512-StxAO/8ts62KZVRAm4JZYq9+NqNsV7RvimNK+YM7ry//zebEH6meuugqW/P5OFUCjyQgui+9fUxT6d5NShvMvA==}
+  '@rollup/rollup-win32-x64-msvc@4.45.1':
+    resolution: {integrity: sha512-M/fKi4sasCdM8i0aWJjCSFm2qEnYRR8AMLG2kxp6wD13+tMGA4Z1tVAuHkNRjud5SW2EM3naLuK35w9twvf6aA==}
     cpu: [x64]
     os: [win32]
 
@@ -1522,7 +1393,6 @@
     resolution: {integrity: sha512-xUtoPkMggbz0MPyPiIWr1Kp4aeWJjDZ6SMvURhimjdZgsRuDplF5/s9hcgGhyXMhs+6vpnuoiZ2kFiu3FMnS8Q==}
     engines: {node: '>=18'}
 
-<<<<<<< HEAD
   esbuild@0.18.20:
     resolution: {integrity: sha512-ceqxoedUrcayh7Y7ZX6NdbbDzGROiyVBgC4PriJThBKSVPWnnFHZAkfI1lJT8QFkOwH4qOS2SJkS4wvpGl8BpA==}
     engines: {node: '>=12'}
@@ -1530,10 +1400,6 @@
 
   esbuild@0.25.8:
     resolution: {integrity: sha512-vVC0USHGtMi8+R4Kz8rt6JhEWLxsv9Rnu/lGYbPR8u47B+DCBksq9JarW0zOO7bs37hyOK1l2/oqtbciutL5+Q==}
-=======
-  esbuild@0.25.9:
-    resolution: {integrity: sha512-CRbODhYyQx3qp7ZEwzxOk4JBqmD/seJrzPa/cGjY1VtIn5E09Oi9/dB4JwctnfZ8Q8iT7rioVv5k/FNT/uf54g==}
->>>>>>> 2afe30c7
     engines: {node: '>=18'}
     hasBin: true
 
@@ -2179,7 +2045,6 @@
   rfdc@1.4.1:
     resolution: {integrity: sha512-q1b3N5QkRUWUl7iyylaaj3kOpIT0N2i9MqIEQXP73GVsN9cw3fdx8X63cEmWhJGi2PPCF23Ijp7ktmd39rawIA==}
 
-<<<<<<< HEAD
   rollup@3.29.5:
     resolution: {integrity: sha512-GVsDdsbJzzy4S/v3dqWPJ7EfvZJfCHiDqe80IyrF59LYuP+e6U1LJoUqeuqRbwAWoMNoXivMNeNAOf5E22VA1w==}
     engines: {node: '>=14.18.0', npm: '>=8.0.0'}
@@ -2187,10 +2052,6 @@
 
   rollup@4.45.1:
     resolution: {integrity: sha512-4iya7Jb76fVpQyLoiVpzUrsjQ12r3dM7fIVz+4NwoYvZOShknRmiv+iu9CClZml5ZLGb0XMcYLutK6w9tgxHDw==}
-=======
-  rollup@4.50.1:
-    resolution: {integrity: sha512-78E9voJHwnXQMiQdiqswVLZwJIzdBKJ1GdI5Zx6XwoFKUIk09/sSrr+05QFzvYb8q6Y9pPV45zzDuYa3907TZA==}
->>>>>>> 2afe30c7
     engines: {node: '>=18.0.0', npm: '>=8.0.0'}
     hasBin: true
 
@@ -2426,7 +2287,6 @@
   vfile@6.0.3:
     resolution: {integrity: sha512-KzIbH/9tXat2u30jf+smMwFCsno4wHVdNmzFyL+T/L3UGqqk6JKfVqOFOZEpZSHADH1k40ab6NUIXZq422ov3Q==}
 
-<<<<<<< HEAD
   vite-plugin-dts@3.9.1:
     resolution: {integrity: sha512-rVp2KM9Ue22NGWB8dNtWEr+KekN3rIgz1tWD050QnRGlriUCmaDwa7qA5zDEjbXg5lAXhYMSBJtx3q3hQIJZSg==}
     engines: {node: ^14.18.0 || >=16.0.0}
@@ -2465,12 +2325,8 @@
       terser:
         optional: true
 
-  vite@6.3.5:
-    resolution: {integrity: sha512-cZn6NDFE7wdTpINgs++ZJ4N49W2vRp8LCKrn3Ob1kYNtOo21vfDoaV5GzBfLU4MovSAB8uNRm4jgzVQZ+mBzPQ==}
-=======
   vite@6.3.6:
     resolution: {integrity: sha512-0msEVHJEScQbhkbVTb/4iHZdJ6SXp/AvxL2sjwYQFfBqleHtnCqv1J3sa9zbWz/6kW1m9Tfzn92vW+kZ1WV6QA==}
->>>>>>> 2afe30c7
     engines: {node: ^18.0.0 || ^20.0.0 || >=22.0.0}
     hasBin: true
     peerDependencies:
@@ -2749,10 +2605,9 @@
 
   '@dimforge/rapier3d-compat@0.12.0': {}
 
-  '@esbuild/aix-ppc64@0.25.9':
-    optional: true
-
-<<<<<<< HEAD
+  '@esbuild/aix-ppc64@0.25.8':
+    optional: true
+
   '@esbuild/android-arm64@0.18.20':
     optional: true
 
@@ -2847,86 +2702,29 @@
     optional: true
 
   '@esbuild/linux-x64@0.25.8':
-=======
-  '@esbuild/android-arm64@0.25.9':
-    optional: true
-
-  '@esbuild/android-arm@0.25.9':
-    optional: true
-
-  '@esbuild/android-x64@0.25.9':
-    optional: true
-
-  '@esbuild/darwin-arm64@0.25.9':
-    optional: true
-
-  '@esbuild/darwin-x64@0.25.9':
-    optional: true
-
-  '@esbuild/freebsd-arm64@0.25.9':
-    optional: true
-
-  '@esbuild/freebsd-x64@0.25.9':
-    optional: true
-
-  '@esbuild/linux-arm64@0.25.9':
-    optional: true
-
-  '@esbuild/linux-arm@0.25.9':
-    optional: true
-
-  '@esbuild/linux-ia32@0.25.9':
-    optional: true
-
-  '@esbuild/linux-loong64@0.25.9':
-    optional: true
-
-  '@esbuild/linux-mips64el@0.25.9':
-    optional: true
-
-  '@esbuild/linux-ppc64@0.25.9':
-    optional: true
-
-  '@esbuild/linux-riscv64@0.25.9':
-    optional: true
-
-  '@esbuild/linux-s390x@0.25.9':
-    optional: true
-
-  '@esbuild/linux-x64@0.25.9':
->>>>>>> 2afe30c7
-    optional: true
-
-  '@esbuild/netbsd-arm64@0.25.9':
-    optional: true
-
-<<<<<<< HEAD
+    optional: true
+
+  '@esbuild/netbsd-arm64@0.25.8':
+    optional: true
+
   '@esbuild/netbsd-x64@0.18.20':
     optional: true
 
   '@esbuild/netbsd-x64@0.25.8':
-=======
-  '@esbuild/netbsd-x64@0.25.9':
->>>>>>> 2afe30c7
-    optional: true
-
-  '@esbuild/openbsd-arm64@0.25.9':
-    optional: true
-
-<<<<<<< HEAD
+    optional: true
+
+  '@esbuild/openbsd-arm64@0.25.8':
+    optional: true
+
   '@esbuild/openbsd-x64@0.18.20':
     optional: true
 
   '@esbuild/openbsd-x64@0.25.8':
-=======
-  '@esbuild/openbsd-x64@0.25.9':
->>>>>>> 2afe30c7
-    optional: true
-
-  '@esbuild/openharmony-arm64@0.25.9':
-    optional: true
-
-<<<<<<< HEAD
+    optional: true
+
+  '@esbuild/openharmony-arm64@0.25.8':
+    optional: true
+
   '@esbuild/sunos-x64@0.18.20':
     optional: true
 
@@ -2949,18 +2747,6 @@
     optional: true
 
   '@esbuild/win32-x64@0.25.8':
-=======
-  '@esbuild/sunos-x64@0.25.9':
-    optional: true
-
-  '@esbuild/win32-arm64@0.25.9':
-    optional: true
-
-  '@esbuild/win32-ia32@0.25.9':
-    optional: true
-
-  '@esbuild/win32-x64@0.25.9':
->>>>>>> 2afe30c7
     optional: true
 
   '@fxts/core@1.17.0':
@@ -3083,7 +2869,6 @@
 
   '@rolldown/pluginutils@1.0.0-beta.27': {}
 
-<<<<<<< HEAD
   '@rollup/pluginutils@5.3.0(rollup@4.45.1)':
     dependencies:
       '@types/estree': 1.0.8
@@ -3093,69 +2878,63 @@
       rollup: 4.45.1
 
   '@rollup/rollup-android-arm-eabi@4.45.1':
-=======
-  '@rollup/rollup-android-arm-eabi@4.50.1':
-    optional: true
-
-  '@rollup/rollup-android-arm64@4.50.1':
->>>>>>> 2afe30c7
-    optional: true
-
-  '@rollup/rollup-darwin-arm64@4.50.1':
-    optional: true
-
-  '@rollup/rollup-darwin-x64@4.50.1':
-    optional: true
-
-  '@rollup/rollup-freebsd-arm64@4.50.1':
-    optional: true
-
-  '@rollup/rollup-freebsd-x64@4.50.1':
-    optional: true
-
-  '@rollup/rollup-linux-arm-gnueabihf@4.50.1':
-    optional: true
-
-  '@rollup/rollup-linux-arm-musleabihf@4.50.1':
-    optional: true
-
-  '@rollup/rollup-linux-arm64-gnu@4.50.1':
-    optional: true
-
-  '@rollup/rollup-linux-arm64-musl@4.50.1':
-    optional: true
-
-  '@rollup/rollup-linux-loongarch64-gnu@4.50.1':
-    optional: true
-
-  '@rollup/rollup-linux-ppc64-gnu@4.50.1':
-    optional: true
-
-  '@rollup/rollup-linux-riscv64-gnu@4.50.1':
-    optional: true
-
-  '@rollup/rollup-linux-riscv64-musl@4.50.1':
-    optional: true
-
-  '@rollup/rollup-linux-s390x-gnu@4.50.1':
-    optional: true
-
-  '@rollup/rollup-linux-x64-gnu@4.50.1':
-    optional: true
-
-  '@rollup/rollup-linux-x64-musl@4.50.1':
-    optional: true
-
-  '@rollup/rollup-openharmony-arm64@4.50.1':
-    optional: true
-
-  '@rollup/rollup-win32-arm64-msvc@4.50.1':
-    optional: true
-
-  '@rollup/rollup-win32-ia32-msvc@4.50.1':
-    optional: true
-
-  '@rollup/rollup-win32-x64-msvc@4.50.1':
+    optional: true
+
+  '@rollup/rollup-android-arm64@4.45.1':
+    optional: true
+
+  '@rollup/rollup-darwin-arm64@4.45.1':
+    optional: true
+
+  '@rollup/rollup-darwin-x64@4.45.1':
+    optional: true
+
+  '@rollup/rollup-freebsd-arm64@4.45.1':
+    optional: true
+
+  '@rollup/rollup-freebsd-x64@4.45.1':
+    optional: true
+
+  '@rollup/rollup-linux-arm-gnueabihf@4.45.1':
+    optional: true
+
+  '@rollup/rollup-linux-arm-musleabihf@4.45.1':
+    optional: true
+
+  '@rollup/rollup-linux-arm64-gnu@4.45.1':
+    optional: true
+
+  '@rollup/rollup-linux-arm64-musl@4.45.1':
+    optional: true
+
+  '@rollup/rollup-linux-loongarch64-gnu@4.45.1':
+    optional: true
+
+  '@rollup/rollup-linux-powerpc64le-gnu@4.45.1':
+    optional: true
+
+  '@rollup/rollup-linux-riscv64-gnu@4.45.1':
+    optional: true
+
+  '@rollup/rollup-linux-riscv64-musl@4.45.1':
+    optional: true
+
+  '@rollup/rollup-linux-s390x-gnu@4.45.1':
+    optional: true
+
+  '@rollup/rollup-linux-x64-gnu@4.45.1':
+    optional: true
+
+  '@rollup/rollup-linux-x64-musl@4.45.1':
+    optional: true
+
+  '@rollup/rollup-win32-arm64-msvc@4.45.1':
+    optional: true
+
+  '@rollup/rollup-win32-ia32-msvc@4.45.1':
+    optional: true
+
+  '@rollup/rollup-win32-x64-msvc@4.45.1':
     optional: true
 
   '@rushstack/node-core-library@4.0.2(@types/node@20.19.14)':
@@ -3401,11 +3180,7 @@
 
   '@ungap/structured-clone@1.3.0': {}
 
-<<<<<<< HEAD
-  '@vitejs/plugin-react@4.7.0(vite@6.3.5(@types/node@24.0.15)(jiti@1.21.7)(terser@5.44.0)(yaml@2.8.1))':
-=======
-  '@vitejs/plugin-react@4.7.0(vite@6.3.6(@types/node@24.0.15)(jiti@1.21.7)(yaml@2.8.1))':
->>>>>>> 2afe30c7
+  '@vitejs/plugin-react@4.7.0(vite@6.3.6(@types/node@24.0.15)(jiti@1.21.7)(terser@5.44.0)(yaml@2.8.1))':
     dependencies:
       '@babel/core': 7.28.0
       '@babel/plugin-transform-react-jsx-self': 7.27.1(@babel/core@7.28.0)
@@ -3413,11 +3188,7 @@
       '@rolldown/pluginutils': 1.0.0-beta.27
       '@types/babel__core': 7.20.5
       react-refresh: 0.17.0
-<<<<<<< HEAD
-      vite: 6.3.5(@types/node@24.0.15)(jiti@1.21.7)(terser@5.44.0)(yaml@2.8.1)
-=======
-      vite: 6.3.6(@types/node@24.0.15)(jiti@1.21.7)(yaml@2.8.1)
->>>>>>> 2afe30c7
+      vite: 6.3.6(@types/node@24.0.15)(jiti@1.21.7)(terser@5.44.0)(yaml@2.8.1)
     transitivePeerDependencies:
       - supports-color
 
@@ -3676,7 +3447,6 @@
 
   environment@1.1.0: {}
 
-<<<<<<< HEAD
   esbuild@0.18.20:
     optionalDependencies:
       '@esbuild/android-arm': 0.18.20
@@ -3703,36 +3473,33 @@
       '@esbuild/win32-x64': 0.18.20
 
   esbuild@0.25.8:
-=======
-  esbuild@0.25.9:
->>>>>>> 2afe30c7
     optionalDependencies:
-      '@esbuild/aix-ppc64': 0.25.9
-      '@esbuild/android-arm': 0.25.9
-      '@esbuild/android-arm64': 0.25.9
-      '@esbuild/android-x64': 0.25.9
-      '@esbuild/darwin-arm64': 0.25.9
-      '@esbuild/darwin-x64': 0.25.9
-      '@esbuild/freebsd-arm64': 0.25.9
-      '@esbuild/freebsd-x64': 0.25.9
-      '@esbuild/linux-arm': 0.25.9
-      '@esbuild/linux-arm64': 0.25.9
-      '@esbuild/linux-ia32': 0.25.9
-      '@esbuild/linux-loong64': 0.25.9
-      '@esbuild/linux-mips64el': 0.25.9
-      '@esbuild/linux-ppc64': 0.25.9
-      '@esbuild/linux-riscv64': 0.25.9
-      '@esbuild/linux-s390x': 0.25.9
-      '@esbuild/linux-x64': 0.25.9
-      '@esbuild/netbsd-arm64': 0.25.9
-      '@esbuild/netbsd-x64': 0.25.9
-      '@esbuild/openbsd-arm64': 0.25.9
-      '@esbuild/openbsd-x64': 0.25.9
-      '@esbuild/openharmony-arm64': 0.25.9
-      '@esbuild/sunos-x64': 0.25.9
-      '@esbuild/win32-arm64': 0.25.9
-      '@esbuild/win32-ia32': 0.25.9
-      '@esbuild/win32-x64': 0.25.9
+      '@esbuild/aix-ppc64': 0.25.8
+      '@esbuild/android-arm': 0.25.8
+      '@esbuild/android-arm64': 0.25.8
+      '@esbuild/android-x64': 0.25.8
+      '@esbuild/darwin-arm64': 0.25.8
+      '@esbuild/darwin-x64': 0.25.8
+      '@esbuild/freebsd-arm64': 0.25.8
+      '@esbuild/freebsd-x64': 0.25.8
+      '@esbuild/linux-arm': 0.25.8
+      '@esbuild/linux-arm64': 0.25.8
+      '@esbuild/linux-ia32': 0.25.8
+      '@esbuild/linux-loong64': 0.25.8
+      '@esbuild/linux-mips64el': 0.25.8
+      '@esbuild/linux-ppc64': 0.25.8
+      '@esbuild/linux-riscv64': 0.25.8
+      '@esbuild/linux-s390x': 0.25.8
+      '@esbuild/linux-x64': 0.25.8
+      '@esbuild/netbsd-arm64': 0.25.8
+      '@esbuild/netbsd-x64': 0.25.8
+      '@esbuild/openbsd-arm64': 0.25.8
+      '@esbuild/openbsd-x64': 0.25.8
+      '@esbuild/openharmony-arm64': 0.25.8
+      '@esbuild/sunos-x64': 0.25.8
+      '@esbuild/win32-arm64': 0.25.8
+      '@esbuild/win32-ia32': 0.25.8
+      '@esbuild/win32-x64': 0.25.8
 
   escalade@3.2.0: {}
 
@@ -4437,39 +4204,34 @@
 
   rfdc@1.4.1: {}
 
-<<<<<<< HEAD
   rollup@3.29.5:
     optionalDependencies:
       fsevents: 2.3.3
 
   rollup@4.45.1:
-=======
-  rollup@4.50.1:
->>>>>>> 2afe30c7
     dependencies:
       '@types/estree': 1.0.8
     optionalDependencies:
-      '@rollup/rollup-android-arm-eabi': 4.50.1
-      '@rollup/rollup-android-arm64': 4.50.1
-      '@rollup/rollup-darwin-arm64': 4.50.1
-      '@rollup/rollup-darwin-x64': 4.50.1
-      '@rollup/rollup-freebsd-arm64': 4.50.1
-      '@rollup/rollup-freebsd-x64': 4.50.1
-      '@rollup/rollup-linux-arm-gnueabihf': 4.50.1
-      '@rollup/rollup-linux-arm-musleabihf': 4.50.1
-      '@rollup/rollup-linux-arm64-gnu': 4.50.1
-      '@rollup/rollup-linux-arm64-musl': 4.50.1
-      '@rollup/rollup-linux-loongarch64-gnu': 4.50.1
-      '@rollup/rollup-linux-ppc64-gnu': 4.50.1
-      '@rollup/rollup-linux-riscv64-gnu': 4.50.1
-      '@rollup/rollup-linux-riscv64-musl': 4.50.1
-      '@rollup/rollup-linux-s390x-gnu': 4.50.1
-      '@rollup/rollup-linux-x64-gnu': 4.50.1
-      '@rollup/rollup-linux-x64-musl': 4.50.1
-      '@rollup/rollup-openharmony-arm64': 4.50.1
-      '@rollup/rollup-win32-arm64-msvc': 4.50.1
-      '@rollup/rollup-win32-ia32-msvc': 4.50.1
-      '@rollup/rollup-win32-x64-msvc': 4.50.1
+      '@rollup/rollup-android-arm-eabi': 4.45.1
+      '@rollup/rollup-android-arm64': 4.45.1
+      '@rollup/rollup-darwin-arm64': 4.45.1
+      '@rollup/rollup-darwin-x64': 4.45.1
+      '@rollup/rollup-freebsd-arm64': 4.45.1
+      '@rollup/rollup-freebsd-x64': 4.45.1
+      '@rollup/rollup-linux-arm-gnueabihf': 4.45.1
+      '@rollup/rollup-linux-arm-musleabihf': 4.45.1
+      '@rollup/rollup-linux-arm64-gnu': 4.45.1
+      '@rollup/rollup-linux-arm64-musl': 4.45.1
+      '@rollup/rollup-linux-loongarch64-gnu': 4.45.1
+      '@rollup/rollup-linux-powerpc64le-gnu': 4.45.1
+      '@rollup/rollup-linux-riscv64-gnu': 4.45.1
+      '@rollup/rollup-linux-riscv64-musl': 4.45.1
+      '@rollup/rollup-linux-s390x-gnu': 4.45.1
+      '@rollup/rollup-linux-x64-gnu': 4.45.1
+      '@rollup/rollup-linux-x64-musl': 4.45.1
+      '@rollup/rollup-win32-arm64-msvc': 4.45.1
+      '@rollup/rollup-win32-ia32-msvc': 4.45.1
+      '@rollup/rollup-win32-x64-msvc': 4.45.1
       fsevents: 2.3.3
 
   run-parallel@1.2.0:
@@ -4736,7 +4498,6 @@
       '@types/unist': 3.0.3
       vfile-message: 4.0.3
 
-<<<<<<< HEAD
   vite-plugin-dts@3.9.1(@types/node@20.19.14)(rollup@4.45.1)(typescript@5.6.3)(vite@4.5.14(@types/node@20.19.14)(terser@5.44.0)):
     dependencies:
       '@microsoft/api-extractor': 7.43.0(@types/node@20.19.14)
@@ -4764,16 +4525,13 @@
       fsevents: 2.3.3
       terser: 5.44.0
 
-  vite@6.3.5(@types/node@24.0.15)(jiti@1.21.7)(terser@5.44.0)(yaml@2.8.1):
-=======
-  vite@6.3.6(@types/node@24.0.15)(jiti@1.21.7)(yaml@2.8.1):
->>>>>>> 2afe30c7
-    dependencies:
-      esbuild: 0.25.9
+  vite@6.3.6(@types/node@24.0.15)(jiti@1.21.7)(terser@5.44.0)(yaml@2.8.1):
+    dependencies:
+      esbuild: 0.25.8
       fdir: 6.5.0(picomatch@4.0.3)
       picomatch: 4.0.3
       postcss: 8.5.6
-      rollup: 4.50.1
+      rollup: 4.45.1
       tinyglobby: 0.2.15
     optionalDependencies:
       '@types/node': 24.0.15
