--- conflicted
+++ resolved
@@ -847,13 +847,10 @@
             get_archive_preview_with_client,
             // 文件关联注册命令
             register_file_associations,
-<<<<<<< HEAD
             // 多窗口支持命令
-            create_file_viewer_window
-=======
+            create_file_viewer_window,
             // 窗口主题设置命令
             set_window_theme
->>>>>>> 947c027d
         ])
         .setup(|app| {
             // 监听前端就绪事件
