--- conflicted
+++ resolved
@@ -1,10 +1,10 @@
 import { Loader2 } from 'lucide-react';
 import { forwardRef, useState } from 'react';
 import { useTranslation } from 'react-i18next';
-<<<<<<< HEAD
-import { Loader2 } from 'lucide-react';
-import { StorageFile, SearchResult, FullFileSearchResult } from '../../types';
-import { StorageServiceManager } from '../../services/storage';
+import type { StorageClient } from '../../services/storage/types';
+import type { FullFileSearchResult, SearchResult, StorageFile } from '../../types';
+import { FileTypeRenderer } from './FileTypeRenderer';
+import { TextViewer } from './TextViewer';
 import { LazyComponentWrapper } from './common';
 import { pluginManager } from '../../services/plugin/pluginManager';
 import { PluginViewer } from './PluginViewer';
@@ -18,12 +18,6 @@
   PointCloudViewer,
 } from './viewers';
 import { UnsupportedFormatDisplay } from '../common';
-=======
-import type { StorageClient } from '../../services/storage/types';
-import type { FullFileSearchResult, SearchResult, StorageFile } from '../../types';
-import { FileTypeRenderer } from './FileTypeRenderer';
-import { TextViewer } from './TextViewer';
->>>>>>> 73e7d9cc
 
 interface VirtualizedTextViewerRef {
   scrollToLine: (lineNumber: number, column?: number) => void;
@@ -167,165 +161,14 @@
     // 如果强制文本模式或用户选择以文本格式打开，或者是文本/Markdown文件
     if (forceTextMode || openAsText || fileInfo.isText || fileInfo.isMarkdown) {
       return (
-<<<<<<< HEAD
-        <div className="flex flex-col flex-1 overflow-hidden">
-          {/* 顶部加载状态指示器 */}
-          {isLargeFile && loadingBefore && canLoadBefore && (
-            <div className="flex justify-center py-2 bg-gray-50 dark:bg-gray-700 border-b border-gray-200 dark:border-gray-600 flex-shrink-0">
-              <div className="flex items-center space-x-2 text-sm text-gray-600 dark:text-gray-300">
-                <Loader2 className="w-4 h-4 animate-spin" />
-                <span>{t('loading')}</span>
-              </div>
-            </div>
-          )}
-
-          <div className="flex-1 min-h-0">
-            <VirtualizedTextViewer
-              ref={ref}
-              content={content}
-              searchTerm={searchTerm}
-              onSearchResults={handleSearchResults}
-              onScrollToBottom={handleScrollToBottom}
-              onScrollToTop={handleScrollToTop}
-              startLineNumber={calculateStartLineNumber ? calculateStartLineNumber(0) : 1}
-              currentSearchIndex={currentSearchIndex}
-              searchResults={fullFileSearchMode ? fullFileSearchResults : searchResults}
-              fileName={file.basename}
-              isMarkdown={fileInfo.isMarkdown && !openAsText}
-              isMarkdownPreviewOpen={isMarkdownPreviewOpen}
-              setIsMarkdownPreviewOpen={setIsMarkdownPreviewOpen}
-            />
-          </div>
-
-          {/* 底部加载状态指示器 */}
-          {isLargeFile && loadingMore && (
-            <div className="flex justify-center py-2 bg-gray-50 dark:bg-gray-700 border-t border-gray-200 dark:border-gray-600 flex-shrink-0">
-              <div className="flex items-center space-x-2 text-sm text-gray-600 dark:text-gray-300">
-                <Loader2 className="w-4 h-4 animate-spin" />
-                <span>{t('loading')}</span>
-              </div>
-            </div>
-          )}
-        </div>
-      );
-    }
-
-    if (fileInfo.isWord) {
-      return (
-        <LazyComponentWrapper
-          component={WordViewer}
-          props={{
-            filePath,
-            fileName: file.basename,
-            fileSize: file.size,
-          }}
-        />
-      );
-    }
-
-    if (fileInfo.isPresentation) {
-      return (
-        <LazyComponentWrapper
-          component={PresentationViewer}
-          props={{
-            filePath,
-            fileName: file.basename,
-            fileSize: file.size,
-            onMetadataLoaded: setPresentationMetadata,
-          }}
-        />
-      );
-    }
-
-    if (fileInfo.isMedia) {
-      return (
-        <LazyComponentWrapper
-          component={MediaViewer}
-          props={{
-            filePath,
-            fileName: file.basename,
-            fileType: fileType as 'image' | 'pdf' | 'video' | 'audio',
-            fileSize: file.size,
-            hasAssociatedFiles,
-          }}
-        />
-      );
-    }
-
-    if (fileInfo.isSpreadsheet) {
-      return (
-        <LazyComponentWrapper
-          component={UniversalDataTableViewer}
-          props={{
-            filePath,
-            fileName: file.basename,
-            fileSize: file.size,
-            fileType:
-              file.basename.toLowerCase().endsWith('.xlsx') ||
-              file.basename.toLowerCase().endsWith('.xls')
-                ? 'xlsx'
-                : file.basename.toLowerCase().endsWith('.ods')
-                  ? 'ods'
-                  : 'csv',
-            onMetadataLoaded: setDataMetadata,
-          }}
-        />
-      );
-    }
-
-    if (fileInfo.isData) {
-      return (
-        <LazyComponentWrapper
-          component={UniversalDataTableViewer}
-          props={{
-            filePath,
-            fileName: file.basename,
-            fileSize: file.size,
-            fileType:
-              file.basename.toLowerCase().endsWith('.parquet') ||
-              file.basename.toLowerCase().endsWith('.pqt')
-                ? 'parquet'
-                : 'csv',
-            onMetadataLoaded: setDataMetadata,
-          }}
-        />
-      );
-    }
-
-    if (fileInfo.isArchive) {
-      return (
-        <LazyComponentWrapper
-          component={ArchiveViewer}
-          props={{
-            url: StorageServiceManager.getFileUrl(filePath),
-            filename: file.basename,
-            storageClient,
-          }}
-        />
-      );
-    }
-
-    if (fileInfo.isPointCloud) {
-      return (
-        <LazyComponentWrapper
-          component={PointCloudViewer}
-          props={{
-            filePath,
-            onMetadataLoaded: setDataMetadata,
-          }}
-          loadingText={t('loading.pointCloud', '正在加载点云渲染器...')}
-          fallbackHeight="h-64"
-=======
         <TextViewer
           ref={ref}
-          file={file}
           content={content}
           searchTerm={searchTerm}
           currentSearchIndex={currentSearchIndex}
           searchResults={searchResults}
           fullFileSearchResults={fullFileSearchResults}
           fullFileSearchMode={fullFileSearchMode}
-          containerHeight={containerHeight}
           calculateStartLineNumber={calculateStartLineNumber}
           fileInfo={fileInfo}
           isLargeFile={isLargeFile}
@@ -338,7 +181,115 @@
           handleScrollToBottom={handleScrollToBottom}
           handleScrollToTop={handleScrollToTop}
           openAsText={openAsText}
->>>>>>> 73e7d9cc
+        />
+      );
+    }
+
+    if (fileInfo.isWord) {
+      return (
+        <LazyComponentWrapper
+          component={WordViewer}
+          props={{
+            filePath,
+            fileName: file.basename,
+            fileSize: file.size,
+          }}
+        />
+      );
+    }
+
+    if (fileInfo.isPresentation) {
+      return (
+        <LazyComponentWrapper
+          component={PresentationViewer}
+          props={{
+            filePath,
+            fileName: file.basename,
+            fileSize: file.size,
+            onMetadataLoaded: setPresentationMetadata,
+          }}
+        />
+      );
+    }
+
+    if (fileInfo.isMedia) {
+      return (
+        <LazyComponentWrapper
+          component={MediaViewer}
+          props={{
+            filePath,
+            fileName: file.basename,
+            fileType: fileType as 'image' | 'pdf' | 'video' | 'audio',
+            fileSize: file.size,
+            hasAssociatedFiles,
+          }}
+        />
+      );
+    }
+
+    if (fileInfo.isSpreadsheet) {
+      return (
+        <LazyComponentWrapper
+          component={UniversalDataTableViewer}
+          props={{
+            filePath,
+            fileName: file.basename,
+            fileSize: file.size,
+            fileType:
+              file.basename.toLowerCase().endsWith('.xlsx') ||
+              file.basename.toLowerCase().endsWith('.xls')
+                ? 'xlsx'
+                : file.basename.toLowerCase().endsWith('.ods')
+                  ? 'ods'
+                  : 'csv',
+            onMetadataLoaded: setDataMetadata,
+          }}
+        />
+      );
+    }
+
+    if (fileInfo.isData) {
+      return (
+        <LazyComponentWrapper
+          component={UniversalDataTableViewer}
+          props={{
+            filePath,
+            fileName: file.basename,
+            fileSize: file.size,
+            fileType:
+              file.basename.toLowerCase().endsWith('.parquet') ||
+              file.basename.toLowerCase().endsWith('.pqt')
+                ? 'parquet'
+                : 'csv',
+            onMetadataLoaded: setDataMetadata,
+          }}
+        />
+      );
+    }
+
+    if (fileInfo.isArchive) {
+      return (
+        <LazyComponentWrapper
+          component={ArchiveViewer}
+          props={{
+            url: StorageServiceManager.getFileUrl(filePath),
+            filename: file.basename,
+            storageClient,
+          }}
+        />
+      );
+    }
+
+    if (fileInfo.isPointCloud) {
+      return (
+        <LazyComponentWrapper
+          component={PointCloudViewer}
+          props={{
+            filePath,
+            onMetadataLoaded: setDataMetadata,
+          }}
+          loadingText={t('loading.pointCloud', '正在加载点云渲染器...')}
+          fallbackHeight="h-64"
         />
       );
     }
