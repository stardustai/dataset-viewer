--- conflicted
+++ resolved
@@ -128,9 +128,8 @@
       );
     }
 
-<<<<<<< HEAD
-    // 检查是否有插件可以处理此文件
-    if (pluginManager.findViewerForFile(file.basename)) {
+    // 检查是否有插件可以处理此文件（但不在强制文本模式下）
+    if (!forceTextMode && !openAsText && pluginManager.findViewerForFile(file.basename)) {
       return (
         <PluginViewer
           file={file}
@@ -142,11 +141,8 @@
       );
     }
 
-    if (fileInfo.isText || fileInfo.isMarkdown) {
-=======
     // 如果强制文本模式或用户选择以文本格式打开，或者是文本/Markdown文件
     if (forceTextMode || openAsText || fileInfo.isText || fileInfo.isMarkdown) {
->>>>>>> 9a6bb3b2
       return (
         <div className="flex flex-col flex-1 overflow-hidden">
           <div className="flex-1 min-h-0">
@@ -160,12 +156,7 @@
               currentSearchIndex={currentSearchIndex}
               searchResults={fullFileSearchMode ? fullFileSearchResults : searchResults}
               fileName={file.basename}
-<<<<<<< HEAD
-              isMarkdown={fileInfo.isMarkdown}
-=======
               isMarkdown={fileInfo.isMarkdown && !openAsText}
-              height={containerHeight}
->>>>>>> 9a6bb3b2
               isMarkdownPreviewOpen={isMarkdownPreviewOpen}
               setIsMarkdownPreviewOpen={setIsMarkdownPreviewOpen}
             />
@@ -292,31 +283,6 @@
         />
       );
     }
-
-<<<<<<< HEAD
-    // 如果用户选择以文本格式打开不支持的文件
-    if (openAsText) {
-      return (
-        <>
-          <div className="flex-1 relative overflow-hidden">
-            <VirtualizedTextViewer
-              ref={ref}
-              content={content}
-              searchTerm={searchTerm}
-              onSearchResults={handleSearchResults}
-              onScrollToBottom={handleScrollToBottom}
-              startLineNumber={calculateStartLineNumber ? calculateStartLineNumber(0) : 1}
-              currentSearchIndex={currentSearchIndex}
-              searchResults={fullFileSearchMode ? fullFileSearchResults : searchResults}
-              fileName={file.basename}
-              isMarkdown={false}
-              isMarkdownPreviewOpen={isMarkdownPreviewOpen}
-              setIsMarkdownPreviewOpen={setIsMarkdownPreviewOpen}
-            />
-          </div>
-=======
->>>>>>> 9a6bb3b2
-
 
     return (
       <UnsupportedFormatDisplay
