--- conflicted
+++ resolved
@@ -1,13 +1,8 @@
-<<<<<<< HEAD
-import React, { useRef, useState } from 'react';
-import { StorageFile } from '../../types';
-=======
 import type React from 'react';
 import { useEffect, useRef, useState } from 'react';
 import type { StorageClient } from '../../services/storage/types';
 import type { StorageFile } from '../../types';
 import { FileViewerContent } from './FileViewerContent';
->>>>>>> 73e7d9cc
 import { FileViewerHeader } from './FileViewerHeader';
 import { FileViewerSearchBar } from './FileViewerSearchBar';
 import { useFileLoader } from './hooks/useFileLoader';
