--- conflicted
+++ resolved
@@ -255,14 +255,11 @@
   // Code folding
   'fold.range': 'Fold range',
   'unfold.range': 'Unfold range',
-<<<<<<< HEAD
+  'large.node': 'Large Node',
 
   // Plugin related
   'plugin.loading': 'Loading plugin...',
   'plugin.loading.component': 'Loading plugin component...',
   'plugin.notFound': 'No plugin found for file "{{filename}}"',
   'plugin.noSuitablePlugin': 'No suitable plugin found for this file type',
-=======
-  'large.node': 'Large Node',
->>>>>>> 9a6bb3b2
 };